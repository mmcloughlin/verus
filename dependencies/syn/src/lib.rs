--- conflicted
+++ resolved
@@ -457,20 +457,12 @@
 
 mod verus;
 pub use crate::verus::{
-<<<<<<< HEAD
     Assert, AssertForall, Assume, BigAnd, BigOr, Closed, DataMode, Decreases, Ensures,
-    ExprGetField, ExprHas, ExprIs, ExprMatches, FnMode, Invariant, InvariantEnsures,
+    ExprGetField, ExprHas, ExprIs, ExprMatches, FnMode, Global, Invariant, InvariantEnsures,
     InvariantNameSet, InvariantNameSetAny, InvariantNameSetNone, MatchesOpExpr, MatchesOpToken,
     Mode, ModeExec, ModeGhost, ModeProof, ModeSpec, ModeSpecChecked, ModeTracked, Open,
     OpenRestricted, Publish, Recommends, Requires, RevealHide, SignatureDecreases,
     SignatureInvariants, Specification, TypeFnSpec, View,
-=======
-    Assert, AssertForall, Assume, BigAnd, BigOr, Closed, DataMode, Decreases, Ensures, ExprHas,
-    ExprIs, FnMode, Invariant, InvariantEnsures, InvariantNameSet, InvariantNameSetAny,
-    InvariantNameSetNone, Mode, ModeExec, ModeGhost, ModeProof, ModeSpec, ModeSpecChecked,
-    ModeTracked, Open, OpenRestricted, Publish, Recommends, Requires, RevealHide,
-    SignatureDecreases, SignatureInvariants, Specification, TypeFnSpec, View, Global,
->>>>>>> 2446ae0f
 };
 
 mod gen {
