//! Tokens representing Rust punctuation, keywords, and delimiters.
//!
//! The type names in this module can be difficult to keep straight, so we
//! prefer to use the [`Token!`] macro instead. This is a type-macro that
//! expands to the token type of the given token.
//!
//! [`Token!`]: crate::Token
//!
//! # Example
//!
//! The [`ItemStatic`] syntax tree node is defined like this.
//!
//! [`ItemStatic`]: crate::ItemStatic
//!
//! ```
//! # use syn::{Attribute, Expr, Ident, Token, Type, Visibility};
//! #
//! pub struct ItemStatic {
//!     pub attrs: Vec<Attribute>,
//!     pub vis: Visibility,
//!     pub static_token: Token![static],
//!     pub mutability: Option<Token![mut]>,
//!     pub ident: Ident,
//!     pub colon_token: Token![:],
//!     pub ty: Box<Type>,
//!     pub eq_token: Token![=],
//!     pub expr: Box<Expr>,
//!     pub semi_token: Token![;],
//! }
//! ```
//!
//! # Parsing
//!
//! Keywords and punctuation can be parsed through the [`ParseStream::parse`]
//! method. Delimiter tokens are parsed using the [`parenthesized!`],
//! [`bracketed!`] and [`braced!`] macros.
//!
//! [`ParseStream::parse`]: crate::parse::ParseBuffer::parse()
//! [`parenthesized!`]: crate::parenthesized!
//! [`bracketed!`]: crate::bracketed!
//! [`braced!`]: crate::braced!
//!
//! ```
//! use syn::{Attribute, Result};
//! use syn::parse::{Parse, ParseStream};
//! #
//! # enum ItemStatic {}
//!
//! // Parse the ItemStatic struct shown above.
//! impl Parse for ItemStatic {
//!     fn parse(input: ParseStream) -> Result<Self> {
//!         # use syn::ItemStatic;
//!         # fn parse(input: ParseStream) -> Result<ItemStatic> {
//!         Ok(ItemStatic {
//!             attrs: input.call(Attribute::parse_outer)?,
//!             vis: input.parse()?,
//!             static_token: input.parse()?,
//!             mutability: input.parse()?,
//!             ident: input.parse()?,
//!             colon_token: input.parse()?,
//!             ty: input.parse()?,
//!             eq_token: input.parse()?,
//!             expr: input.parse()?,
//!             semi_token: input.parse()?,
//!         })
//!         # }
//!         # unimplemented!()
//!     }
//! }
//! ```
//!
//! # Other operations
//!
//! Every keyword and punctuation token supports the following operations.
//!
//! - [Peeking] — `input.peek(Token![...])`
//!
//! - [Parsing] — `input.parse::<Token![...]>()?`
//!
//! - [Printing] — `quote!( ... #the_token ... )`
//!
//! - Construction from a [`Span`] — `let the_token = Token![...](sp)`
//!
//! - Field access to its span — `let sp = the_token.span`
//!
//! [Peeking]: crate::parse::ParseBuffer::peek()
//! [Parsing]: crate::parse::ParseBuffer::parse()
//! [Printing]: https://docs.rs/quote/1.0/quote/trait.ToTokens.html
//! [`Span`]: https://docs.rs/proc-macro2/1.0/proc_macro2/struct.Span.html

use self::private::WithSpan;
#[cfg(feature = "parsing")]
use crate::buffer::Cursor;
#[cfg(feature = "parsing")]
use crate::error::Result;
#[cfg(feature = "parsing")]
use crate::lifetime::Lifetime;
#[cfg(feature = "parsing")]
use crate::lit::{Lit, LitBool, LitByte, LitByteStr, LitChar, LitFloat, LitInt, LitStr};
#[cfg(feature = "parsing")]
use crate::lookahead;
#[cfg(feature = "parsing")]
use crate::parse::{Parse, ParseStream};
use crate::span::IntoSpans;
#[cfg(any(feature = "parsing", feature = "printing"))]
use proc_macro2::Ident;
use proc_macro2::Span;
#[cfg(feature = "printing")]
use proc_macro2::TokenStream;
#[cfg(feature = "parsing")]
use proc_macro2::{Delimiter, Literal, Punct, TokenTree};
#[cfg(feature = "printing")]
use quote::{ToTokens, TokenStreamExt};
#[cfg(feature = "extra-traits")]
use std::cmp;
#[cfg(feature = "extra-traits")]
use std::fmt::{self, Debug};
#[cfg(feature = "extra-traits")]
use std::hash::{Hash, Hasher};
use std::ops::{Deref, DerefMut};

/// Marker trait for types that represent single tokens.
///
/// This trait is sealed and cannot be implemented for types outside of Syn.
#[cfg(feature = "parsing")]
pub trait Token: private::Sealed {
    // Not public API.
    #[doc(hidden)]
    fn peek(cursor: Cursor) -> bool;

    // Not public API.
    #[doc(hidden)]
    fn display() -> &'static str;
}

mod private {
    use proc_macro2::Span;

    #[cfg(feature = "parsing")]
    pub trait Sealed {}

    /// Support writing `token.span` rather than `token.spans[0]` on tokens that
    /// hold a single span.
    #[repr(C)]
    pub struct WithSpan {
        pub span: Span,
    }
}

#[cfg(feature = "parsing")]
impl private::Sealed for Ident {}

#[cfg(feature = "parsing")]
fn peek_impl(cursor: Cursor, peek: fn(ParseStream) -> bool) -> bool {
    use crate::parse::Unexpected;
    use std::cell::Cell;
    use std::rc::Rc;

    let scope = Span::call_site();
    let unexpected = Rc::new(Cell::new(Unexpected::None));
    let buffer = crate::parse::new_parse_buffer(scope, cursor, unexpected);
    peek(&buffer)
}

macro_rules! impl_token {
    ($display:tt $name:ty) => {
        #[cfg(feature = "parsing")]
        impl Token for $name {
            fn peek(cursor: Cursor) -> bool {
                fn peek(input: ParseStream) -> bool {
                    <$name as Parse>::parse(input).is_ok()
                }
                peek_impl(cursor, peek)
            }

            fn display() -> &'static str {
                $display
            }
        }

        #[cfg(feature = "parsing")]
        impl private::Sealed for $name {}
    };
}

impl_token!("lifetime" Lifetime);
impl_token!("literal" Lit);
impl_token!("string literal" LitStr);
impl_token!("byte string literal" LitByteStr);
impl_token!("byte literal" LitByte);
impl_token!("character literal" LitChar);
impl_token!("integer literal" LitInt);
impl_token!("floating point literal" LitFloat);
impl_token!("boolean literal" LitBool);
impl_token!("group token" proc_macro2::Group);

macro_rules! impl_low_level_token {
    ($display:tt $ty:ident $get:ident) => {
        #[cfg(feature = "parsing")]
        impl Token for $ty {
            fn peek(cursor: Cursor) -> bool {
                cursor.$get().is_some()
            }

            fn display() -> &'static str {
                $display
            }
        }

        #[cfg(feature = "parsing")]
        impl private::Sealed for $ty {}
    };
}

impl_low_level_token!("punctuation token" Punct punct);
impl_low_level_token!("literal" Literal literal);
impl_low_level_token!("token" TokenTree token_tree);

// Not public API.
#[doc(hidden)]
#[cfg(feature = "parsing")]
pub trait CustomToken {
    fn peek(cursor: Cursor) -> bool;
    fn display() -> &'static str;
}

#[cfg(feature = "parsing")]
impl<T: CustomToken> private::Sealed for T {}

#[cfg(feature = "parsing")]
impl<T: CustomToken> Token for T {
    fn peek(cursor: Cursor) -> bool {
        <Self as CustomToken>::peek(cursor)
    }

    fn display() -> &'static str {
        <Self as CustomToken>::display()
    }
}

macro_rules! define_keywords {
    ($($token:tt pub struct $name:ident #[$doc:meta])*) => {
        $(
            #[$doc]
            ///
            /// Don't try to remember the name of this type &mdash; use the
            /// [`Token!`] macro instead.
            ///
            /// [`Token!`]: crate::token
            pub struct $name {
                pub span: Span,
            }

            #[doc(hidden)]
            #[allow(non_snake_case)]
            pub fn $name<S: IntoSpans<[Span; 1]>>(span: S) -> $name {
                $name {
                    span: span.into_spans()[0],
                }
            }

            impl std::default::Default for $name {
                fn default() -> Self {
                    $name {
                        span: Span::call_site(),
                    }
                }
            }

            #[cfg(feature = "clone-impls")]
            #[cfg_attr(doc_cfg, doc(cfg(feature = "clone-impls")))]
            impl Copy for $name {}

            #[cfg(feature = "clone-impls")]
            #[cfg_attr(doc_cfg, doc(cfg(feature = "clone-impls")))]
            impl Clone for $name {
                fn clone(&self) -> Self {
                    *self
                }
            }

            #[cfg(feature = "extra-traits")]
            #[cfg_attr(doc_cfg, doc(cfg(feature = "extra-traits")))]
            impl Debug for $name {
                fn fmt(&self, f: &mut fmt::Formatter) -> fmt::Result {
                    f.write_str(stringify!($name))
                }
            }

            #[cfg(feature = "extra-traits")]
            #[cfg_attr(doc_cfg, doc(cfg(feature = "extra-traits")))]
            impl cmp::Eq for $name {}

            #[cfg(feature = "extra-traits")]
            #[cfg_attr(doc_cfg, doc(cfg(feature = "extra-traits")))]
            impl PartialEq for $name {
                fn eq(&self, _other: &$name) -> bool {
                    true
                }
            }

            #[cfg(feature = "extra-traits")]
            #[cfg_attr(doc_cfg, doc(cfg(feature = "extra-traits")))]
            impl Hash for $name {
                fn hash<H: Hasher>(&self, _state: &mut H) {}
            }

            #[cfg(feature = "printing")]
            #[cfg_attr(doc_cfg, doc(cfg(feature = "printing")))]
            impl ToTokens for $name {
                fn to_tokens(&self, tokens: &mut TokenStream) {
                    printing::keyword($token, self.span, tokens);
                }
            }

            #[cfg(feature = "parsing")]
            #[cfg_attr(doc_cfg, doc(cfg(feature = "parsing")))]
            impl Parse for $name {
                fn parse(input: ParseStream) -> Result<Self> {
                    Ok($name {
                        span: parsing::keyword(input, $token)?,
                    })
                }
            }

            #[cfg(feature = "parsing")]
            impl Token for $name {
                fn peek(cursor: Cursor) -> bool {
                    parsing::peek_keyword(cursor, $token)
                }

                fn display() -> &'static str {
                    concat!("`", $token, "`")
                }
            }

            #[cfg(feature = "parsing")]
            impl private::Sealed for $name {}
        )*
    };
}

macro_rules! impl_deref_if_len_is_1 {
    ($name:ident/1) => {
        impl Deref for $name {
            type Target = WithSpan;

            fn deref(&self) -> &Self::Target {
                unsafe { &*(self as *const Self as *const WithSpan) }
            }
        }

        impl DerefMut for $name {
            fn deref_mut(&mut self) -> &mut Self::Target {
                unsafe { &mut *(self as *mut Self as *mut WithSpan) }
            }
        }
    };

    ($name:ident/$len:tt) => {};
}

macro_rules! define_punctuation_structs {
    ($($token:tt pub struct $name:ident/$len:tt #[$doc:meta])*) => {
        $(
            #[repr(C)]
            #[$doc]
            ///
            /// Don't try to remember the name of this type &mdash; use the
            /// [`Token!`] macro instead.
            ///
            /// [`Token!`]: crate::token
            pub struct $name {
                pub spans: [Span; $len],
            }

            #[doc(hidden)]
            #[allow(non_snake_case)]
            pub fn $name<S: IntoSpans<[Span; $len]>>(spans: S) -> $name {
                $name {
                    spans: spans.into_spans(),
                }
            }

            impl std::default::Default for $name {
                fn default() -> Self {
                    $name {
                        spans: [Span::call_site(); $len],
                    }
                }
            }

            #[cfg(feature = "clone-impls")]
            #[cfg_attr(doc_cfg, doc(cfg(feature = "clone-impls")))]
            impl Copy for $name {}

            #[cfg(feature = "clone-impls")]
            #[cfg_attr(doc_cfg, doc(cfg(feature = "clone-impls")))]
            impl Clone for $name {
                fn clone(&self) -> Self {
                    *self
                }
            }

            #[cfg(feature = "extra-traits")]
            #[cfg_attr(doc_cfg, doc(cfg(feature = "extra-traits")))]
            impl Debug for $name {
                fn fmt(&self, f: &mut fmt::Formatter) -> fmt::Result {
                    f.write_str(stringify!($name))
                }
            }

            #[cfg(feature = "extra-traits")]
            #[cfg_attr(doc_cfg, doc(cfg(feature = "extra-traits")))]
            impl cmp::Eq for $name {}

            #[cfg(feature = "extra-traits")]
            #[cfg_attr(doc_cfg, doc(cfg(feature = "extra-traits")))]
            impl PartialEq for $name {
                fn eq(&self, _other: &$name) -> bool {
                    true
                }
            }

            #[cfg(feature = "extra-traits")]
            #[cfg_attr(doc_cfg, doc(cfg(feature = "extra-traits")))]
            impl Hash for $name {
                fn hash<H: Hasher>(&self, _state: &mut H) {}
            }

            impl_deref_if_len_is_1!($name/$len);
        )*
    };
}

macro_rules! define_punctuation {
    ($($token:tt pub struct $name:ident/$len:tt #[$doc:meta])*) => {
        $(
            define_punctuation_structs! {
                $token pub struct $name/$len #[$doc]
            }

            #[cfg(feature = "printing")]
            #[cfg_attr(doc_cfg, doc(cfg(feature = "printing")))]
            impl ToTokens for $name {
                fn to_tokens(&self, tokens: &mut TokenStream) {
                    printing::punct($token, &self.spans, tokens);
                }
            }

            #[cfg(feature = "parsing")]
            #[cfg_attr(doc_cfg, doc(cfg(feature = "parsing")))]
            impl Parse for $name {
                fn parse(input: ParseStream) -> Result<Self> {
                    Ok($name {
                        spans: parsing::punct(input, $token)?,
                    })
                }
            }

            #[cfg(feature = "parsing")]
            impl Token for $name {
                fn peek(cursor: Cursor) -> bool {
                    parsing::peek_punct(cursor, $token)
                }

                fn display() -> &'static str {
                    concat!("`", $token, "`")
                }
            }

            #[cfg(feature = "parsing")]
            impl private::Sealed for $name {}
        )*
    };
}

macro_rules! define_delimiters {
    ($($token:tt pub struct $name:ident #[$doc:meta])*) => {
        $(
            #[$doc]
            pub struct $name {
                pub span: Span,
            }

            #[doc(hidden)]
            #[allow(non_snake_case)]
            pub fn $name<S: IntoSpans<[Span; 1]>>(span: S) -> $name {
                $name {
                    span: span.into_spans()[0],
                }
            }

            impl std::default::Default for $name {
                fn default() -> Self {
                    $name {
                        span: Span::call_site(),
                    }
                }
            }

            #[cfg(feature = "clone-impls")]
            #[cfg_attr(doc_cfg, doc(cfg(feature = "clone-impls")))]
            impl Copy for $name {}

            #[cfg(feature = "clone-impls")]
            #[cfg_attr(doc_cfg, doc(cfg(feature = "clone-impls")))]
            impl Clone for $name {
                fn clone(&self) -> Self {
                    *self
                }
            }

            #[cfg(feature = "extra-traits")]
            #[cfg_attr(doc_cfg, doc(cfg(feature = "extra-traits")))]
            impl Debug for $name {
                fn fmt(&self, f: &mut fmt::Formatter) -> fmt::Result {
                    f.write_str(stringify!($name))
                }
            }

            #[cfg(feature = "extra-traits")]
            #[cfg_attr(doc_cfg, doc(cfg(feature = "extra-traits")))]
            impl cmp::Eq for $name {}

            #[cfg(feature = "extra-traits")]
            #[cfg_attr(doc_cfg, doc(cfg(feature = "extra-traits")))]
            impl PartialEq for $name {
                fn eq(&self, _other: &$name) -> bool {
                    true
                }
            }

            #[cfg(feature = "extra-traits")]
            #[cfg_attr(doc_cfg, doc(cfg(feature = "extra-traits")))]
            impl Hash for $name {
                fn hash<H: Hasher>(&self, _state: &mut H) {}
            }

            impl $name {
                #[cfg(feature = "printing")]
                pub fn surround<F>(&self, tokens: &mut TokenStream, f: F)
                where
                    F: FnOnce(&mut TokenStream),
                {
                    printing::delim($token, self.span, tokens, f);
                }
            }

            #[cfg(feature = "parsing")]
            impl private::Sealed for $name {}
        )*
    };
}

define_punctuation_structs! {
    "_" pub struct Underscore/1 /// `_`
}

#[cfg(feature = "printing")]
#[cfg_attr(doc_cfg, doc(cfg(feature = "printing")))]
impl ToTokens for Underscore {
    fn to_tokens(&self, tokens: &mut TokenStream) {
        tokens.append(Ident::new("_", self.span));
    }
}

#[cfg(feature = "parsing")]
#[cfg_attr(doc_cfg, doc(cfg(feature = "parsing")))]
impl Parse for Underscore {
    fn parse(input: ParseStream) -> Result<Self> {
        input.step(|cursor| {
            if let Some((ident, rest)) = cursor.ident() {
                if ident == "_" {
                    return Ok((Underscore(ident.span()), rest));
                }
            }
            if let Some((punct, rest)) = cursor.punct() {
                if punct.as_char() == '_' {
                    return Ok((Underscore(punct.span()), rest));
                }
            }
            Err(cursor.error("expected `_`"))
        })
    }
}

#[cfg(feature = "parsing")]
impl Token for Underscore {
    fn peek(cursor: Cursor) -> bool {
        if let Some((ident, _rest)) = cursor.ident() {
            return ident == "_";
        }
        if let Some((punct, _rest)) = cursor.punct() {
            return punct.as_char() == '_';
        }
        false
    }

    fn display() -> &'static str {
        "`_`"
    }
}

#[cfg(feature = "parsing")]
impl private::Sealed for Underscore {}

#[cfg(feature = "parsing")]
impl Token for Paren {
    fn peek(cursor: Cursor) -> bool {
        lookahead::is_delimiter(cursor, Delimiter::Parenthesis)
    }

    fn display() -> &'static str {
        "parentheses"
    }
}

#[cfg(feature = "parsing")]
impl Token for Brace {
    fn peek(cursor: Cursor) -> bool {
        lookahead::is_delimiter(cursor, Delimiter::Brace)
    }

    fn display() -> &'static str {
        "curly braces"
    }
}

#[cfg(feature = "parsing")]
impl Token for Bracket {
    fn peek(cursor: Cursor) -> bool {
        lookahead::is_delimiter(cursor, Delimiter::Bracket)
    }

    fn display() -> &'static str {
        "square brackets"
    }
}

#[cfg(feature = "parsing")]
impl Token for Group {
    fn peek(cursor: Cursor) -> bool {
        lookahead::is_delimiter(cursor, Delimiter::None)
    }

    fn display() -> &'static str {
        "invisible group"
    }
}

define_keywords! {
    "abstract"    pub struct Abstract     /// `abstract`
    "as"          pub struct As           /// `as`
    "async"       pub struct Async        /// `async`
    "auto"        pub struct Auto         /// `auto`
    "await"       pub struct Await        /// `await`
    "become"      pub struct Become       /// `become`
    "box"         pub struct Box          /// `box`
    "break"       pub struct Break        /// `break`
    "const"       pub struct Const        /// `const`
    "continue"    pub struct Continue     /// `continue`
    "crate"       pub struct Crate        /// `crate`
    "default"     pub struct Default      /// `default`
    "do"          pub struct Do           /// `do`
    "dyn"         pub struct Dyn          /// `dyn`
    "else"        pub struct Else         /// `else`
    "enum"        pub struct Enum         /// `enum`
    "extern"      pub struct Extern       /// `extern`
    "final"       pub struct Final        /// `final`
    "fn"          pub struct Fn           /// `fn`
    "for"         pub struct For          /// `for`
    "if"          pub struct If           /// `if`
    "impl"        pub struct Impl         /// `impl`
    "in"          pub struct In           /// `in`
    "let"         pub struct Let          /// `let`
    "loop"        pub struct Loop         /// `loop`
    "macro"       pub struct Macro        /// `macro`
    "match"       pub struct Match        /// `match`
    "mod"         pub struct Mod          /// `mod`
    "move"        pub struct Move         /// `move`
    "mut"         pub struct Mut          /// `mut`
    "override"    pub struct Override     /// `override`
    "priv"        pub struct Priv         /// `priv`
    "pub"         pub struct Pub          /// `pub`
    "ref"         pub struct Ref          /// `ref`
    "return"      pub struct Return       /// `return`
    "Self"        pub struct SelfType     /// `Self`
    "self"        pub struct SelfValue    /// `self`
    "static"      pub struct Static       /// `static`
    "struct"      pub struct Struct       /// `struct`
    "super"       pub struct Super        /// `super`
    "trait"       pub struct Trait        /// `trait`
    "try"         pub struct Try          /// `try`
    "type"        pub struct Type         /// `type`
    "typeof"      pub struct Typeof       /// `typeof`
    "union"       pub struct Union        /// `union`
    "unsafe"      pub struct Unsafe       /// `unsafe`
    "unsized"     pub struct Unsized      /// `unsized`
    "use"         pub struct Use          /// `use`
    "virtual"     pub struct Virtual      /// `virtual`
    "where"       pub struct Where        /// `where`
    "while"       pub struct While        /// `while`
    "yield"       pub struct Yield        /// `yield`

    // verus
    "spec"        pub struct Spec         /// `spec`
    "proof"       pub struct Proof        /// `proof`
    "exec"        pub struct Exec         /// `exec`
    "open"        pub struct Open         /// `open`
    "closed"      pub struct Closed       /// `closed`
    "ghost"       pub struct Ghost        /// `ghost`
    "tracked"     pub struct Tracked      /// `tracked`
    "requires"    pub struct Requires     /// `requires`
    "recommends"  pub struct Recommends   /// `recommends`
    "ensures"     pub struct Ensures      /// `ensures`
    "decreases"   pub struct Decreases    /// `decreases`
    "opens_invariants"   pub struct OpensInvariants    /// `opens_invariants`
    "invariant"   pub struct Invariant    /// `invariant`
    "invariant_ensures"   pub struct InvariantEnsures    /// `invariant_ensures`
    "assert"      pub struct Assert       /// `assert`
    "assume"      pub struct Assume       /// `assume`
    "reveal"      pub struct Reveal       /// `assume`
    "reveal_with_fuel" pub struct RevealWithFuel /// `reveal_with_fuel`
    "hide"        pub struct Hide         /// `hide`
    "implies"     pub struct Implies      /// `implies`
    "by"          pub struct By           /// `by`
    "forall"      pub struct Forall       /// `forall`
    "exists"      pub struct Exists       /// `exists`
    "choose"      pub struct Choose       /// `choose`
    "is"          pub struct Is           /// `is`
    "FnSpec"      pub struct FnSpec       /// `FnSpec`
    "via"         pub struct Via          /// `via`
    "when"        pub struct When         /// `when`
    "any"         pub struct InvAny       /// `any`
    "none"        pub struct InvNone      /// `none`
    "has"         pub struct Has          /// `has`
<<<<<<< HEAD
    "matches"     pub struct Matches      /// `matches`
=======
    "global"      pub struct Global       /// `global`
    "size_of"     pub struct SizeOf       /// `size_of`
>>>>>>> 2446ae0f
}

define_punctuation! {
    "+"           pub struct Add/1        /// `+`
    "+="          pub struct AddEq/2      /// `+=`
    "&"           pub struct And/1        /// `&`
    "&&"          pub struct AndAnd/2     /// `&&`
    "&="          pub struct AndEq/2      /// `&=`
    "@"           pub struct At/1         /// `@`
    "!"           pub struct Bang/1       /// `!`
    "^"           pub struct Caret/1      /// `^`
    "^="          pub struct CaretEq/2    /// `^=`
    ":"           pub struct Colon/1      /// `:`
    "::"          pub struct Colon2/2     /// `::`
    ","           pub struct Comma/1      /// `,`
    "/"           pub struct Div/1        /// `/`
    "/="          pub struct DivEq/2      /// `/=`
    "$"           pub struct Dollar/1     /// `$`
    "."           pub struct Dot/1        /// `.`
    ".."          pub struct Dot2/2       /// `..`
    "..."         pub struct Dot3/3       /// `...`
    "..="         pub struct DotDotEq/3   /// `..=`
    "="           pub struct Eq/1         /// `=`
    "=="          pub struct EqEq/2       /// `==`
    ">="          pub struct Ge/2         /// `>=`
    ">"           pub struct Gt/1         /// `>`
    "<="          pub struct Le/2         /// `<=`
    "<"           pub struct Lt/1         /// `<`
    "*="          pub struct MulEq/2      /// `*=`
    "!="          pub struct Ne/2         /// `!=`
    "|"           pub struct Or/1         /// `|`
    "|="          pub struct OrEq/2       /// `|=`
    "||"          pub struct OrOr/2       /// `||`
    "#"           pub struct Pound/1      /// `#`
    "?"           pub struct Question/1   /// `?`
    "->"          pub struct RArrow/2     /// `->`
    "<-"          pub struct LArrow/2     /// `<-`
    "%"           pub struct Rem/1        /// `%`
    "%="          pub struct RemEq/2      /// `%=`
    "=>"          pub struct FatArrow/2   /// `=>`
    ";"           pub struct Semi/1       /// `;`
    "<<"          pub struct Shl/2        /// `<<`
    "<<="         pub struct ShlEq/3      /// `<<=`
    ">>"          pub struct Shr/2        /// `>>`
    ">>="         pub struct ShrEq/3      /// `>>=`
    "*"           pub struct Star/1       /// `*`
    "-"           pub struct Sub/1        /// `-`
    "-="          pub struct SubEq/2      /// `-=`
    "~"           pub struct Tilde/1      /// `~`

    // verus
    "&&&"         pub struct BigAnd/3     /// `&&&`
    "|||"         pub struct BigOr/3      /// `|||`
    "<==>"        pub struct Equiv/4      /// `<==>`
    "==>"         pub struct Imply/3      /// `==>`
    "<=="         pub struct Exply/3      /// `<==`
    "==="         pub struct EqEqEq/3     /// `===`
    "!=="         pub struct NeEq/3       /// `!==`
    "=~="         pub struct TildeEq/3    /// `=~=`
    "!~="         pub struct TildeNe/3    /// `!~=`
    "=~~="        pub struct TildeTildeEq/4 /// `=~~=`
    "!~~="        pub struct TildeTildeNe/4 /// `!~~=`
}

define_delimiters! {
    "{"           pub struct Brace        /// `{...}`
    "["           pub struct Bracket      /// `[...]`
    "("           pub struct Paren        /// `(...)`
    " "           pub struct Group        /// None-delimited group
}

macro_rules! export_token_macro {
    ($($await_rule:tt)*) => {
        /// A type-macro that expands to the name of the Rust type representation of a
        /// given token.
        ///
        /// See the [token module] documentation for details and examples.
        ///
        /// [token module]: crate::token
        // Unfortunate duplication due to a rustdoc bug.
        // https://github.com/rust-lang/rust/issues/45939
        #[macro_export]
        macro_rules! Token {
            [abstract]    => { $crate::token::Abstract };
            [as]          => { $crate::token::As };
            [async]       => { $crate::token::Async };
            [auto]        => { $crate::token::Auto };
            $($await_rule => { $crate::token::Await };)*
            [become]      => { $crate::token::Become };
            [box]         => { $crate::token::Box };
            [break]       => { $crate::token::Break };
            [const]       => { $crate::token::Const };
            [continue]    => { $crate::token::Continue };
            [crate]       => { $crate::token::Crate };
            [default]     => { $crate::token::Default };
            [do]          => { $crate::token::Do };
            [dyn]         => { $crate::token::Dyn };
            [else]        => { $crate::token::Else };
            [enum]        => { $crate::token::Enum };
            [extern]      => { $crate::token::Extern };
            [final]       => { $crate::token::Final };
            [fn]          => { $crate::token::Fn };
            [for]         => { $crate::token::For };
            [if]          => { $crate::token::If };
            [impl]        => { $crate::token::Impl };
            [in]          => { $crate::token::In };
            [let]         => { $crate::token::Let };
            [loop]        => { $crate::token::Loop };
            [macro]       => { $crate::token::Macro };
            [match]       => { $crate::token::Match };
            [mod]         => { $crate::token::Mod };
            [move]        => { $crate::token::Move };
            [mut]         => { $crate::token::Mut };
            [override]    => { $crate::token::Override };
            [priv]        => { $crate::token::Priv };
            [pub]         => { $crate::token::Pub };
            [ref]         => { $crate::token::Ref };
            [return]      => { $crate::token::Return };
            [Self]        => { $crate::token::SelfType };
            [self]        => { $crate::token::SelfValue };
            [static]      => { $crate::token::Static };
            [struct]      => { $crate::token::Struct };
            [super]       => { $crate::token::Super };
            [trait]       => { $crate::token::Trait };
            [try]         => { $crate::token::Try };
            [type]        => { $crate::token::Type };
            [typeof]      => { $crate::token::Typeof };
            [union]       => { $crate::token::Union };
            [unsafe]      => { $crate::token::Unsafe };
            [unsized]     => { $crate::token::Unsized };
            [use]         => { $crate::token::Use };
            [virtual]     => { $crate::token::Virtual };
            [where]       => { $crate::token::Where };
            [while]       => { $crate::token::While };
            [yield]       => { $crate::token::Yield };
            [+]           => { $crate::token::Add };
            [+=]          => { $crate::token::AddEq };
            [&]           => { $crate::token::And };
            [&&]          => { $crate::token::AndAnd };
            [&=]          => { $crate::token::AndEq };
            [@]           => { $crate::token::At };
            [!]           => { $crate::token::Bang };
            [^]           => { $crate::token::Caret };
            [^=]          => { $crate::token::CaretEq };
            [:]           => { $crate::token::Colon };
            [::]          => { $crate::token::Colon2 };
            [,]           => { $crate::token::Comma };
            [/]           => { $crate::token::Div };
            [/=]          => { $crate::token::DivEq };
            [$]           => { $crate::token::Dollar };
            [.]           => { $crate::token::Dot };
            [..]          => { $crate::token::Dot2 };
            [...]         => { $crate::token::Dot3 };
            [..=]         => { $crate::token::DotDotEq };
            [=]           => { $crate::token::Eq };
            [==]          => { $crate::token::EqEq };
            [>=]          => { $crate::token::Ge };
            [>]           => { $crate::token::Gt };
            [<=]          => { $crate::token::Le };
            [<]           => { $crate::token::Lt };
            [*=]          => { $crate::token::MulEq };
            [!=]          => { $crate::token::Ne };
            [|]           => { $crate::token::Or };
            [|=]          => { $crate::token::OrEq };
            [||]          => { $crate::token::OrOr };
            [#]           => { $crate::token::Pound };
            [?]           => { $crate::token::Question };
            [->]          => { $crate::token::RArrow };
            [<-]          => { $crate::token::LArrow };
            [%]           => { $crate::token::Rem };
            [%=]          => { $crate::token::RemEq };
            [=>]          => { $crate::token::FatArrow };
            [;]           => { $crate::token::Semi };
            [<<]          => { $crate::token::Shl };
            [<<=]         => { $crate::token::ShlEq };
            [>>]          => { $crate::token::Shr };
            [>>=]         => { $crate::token::ShrEq };
            [*]           => { $crate::token::Star };
            [-]           => { $crate::token::Sub };
            [-=]          => { $crate::token::SubEq };
            [~]           => { $crate::token::Tilde };
            [_]           => { $crate::token::Underscore };

            // verus
            [spec]        => { $crate::token::Spec };
            [proof]       => { $crate::token::Proof };
            [exec]        => { $crate::token::Exec };
            [open]        => { $crate::token::Open };
            [closed]      => { $crate::token::Closed };
            [ghost]       => { $crate::token::Ghost };
            [tracked]     => { $crate::token::Tracked };
            [requires]    => { $crate::token::Requires };
            [recommends]  => { $crate::token::Recommends };
            [ensures]     => { $crate::token::Ensures };
            [decreases]   => { $crate::token::Decreases };
            [opens_invariants]   => { $crate::token::OpensInvariants };
            [invariant]   => { $crate::token::Invariant };
            [invariant_ensures]   => { $crate::token::InvariantEnsures };
            [assert]      => { $crate::token::Assert };
            [assume]      => { $crate::token::Assume };
            [reveal]      => { $crate::token::Reveal };
            [reveal_with_fuel] => { $crate::token::RevealWithFuel };
            [hide]        => { $crate::token::Hide };
            [implies]     => { $crate::token::Implies };
            [by]          => { $crate::token::By };
            [via]         => { $crate::token::Via };
            [any]         => { $crate::token::InvAny };
            [none]         => { $crate::token::InvNone };
            [when]        => { $crate::token::When };
            [forall]      => { $crate::token::Forall };
            [exists]      => { $crate::token::Exists };
            [choose]      => { $crate::token::Choose };
            [is]          => { $crate::token::Is };
            [has]         => { $crate::token::Has };
<<<<<<< HEAD
            [matches]     => { $crate::token::Matches };
=======
            [global]      => { $crate::token::Global };
            [size_of]     => { $crate::token::SizeOf };
>>>>>>> 2446ae0f
            [FnSpec]      => { $crate::token::FnSpec };
            [&&&]         => { $crate::token::BigAnd };
            [|||]         => { $crate::token::BigOr };
            [<==>]        => { $crate::token::Equiv };
            [==>]         => { $crate::token::Imply };
            [<==]         => { $crate::token::Exply };
            [===]         => { $crate::token::EqEqEq };
            [!==]         => { $crate::token::NeEq };
            [=~=]         => { $crate::token::TildeEq };
            [!~=]         => { $crate::token::TildeNe };
            [=~~=]        => { $crate::token::TildeTildeEq };
            [!~~=]        => { $crate::token::TildeTildeNe };
        }
    };
}

// Old rustc does not permit `await` appearing anywhere in the source file.
// https://github.com/rust-lang/rust/issues/57919
// We put the Token![await] rule in a place that is not lexed by old rustc.
#[cfg(not(syn_omit_await_from_token_macro))]
include!("await.rs"); // export_token_macro! {[await]}
#[cfg(syn_omit_await_from_token_macro)]
export_token_macro! {}

// Not public API.
#[doc(hidden)]
#[cfg(feature = "parsing")]
pub mod parsing {
    use crate::buffer::Cursor;
    use crate::error::{Error, Result};
    use crate::parse::ParseStream;
    use crate::span::FromSpans;
    use proc_macro2::{Spacing, Span};

    pub fn keyword(input: ParseStream, token: &str) -> Result<Span> {
        input.step(|cursor| {
            if let Some((ident, rest)) = cursor.ident() {
                if ident == token {
                    return Ok((ident.span(), rest));
                }
            }
            Err(cursor.error(format!("expected `{}`", token)))
        })
    }

    pub fn peek_keyword(cursor: Cursor, token: &str) -> bool {
        if let Some((ident, _rest)) = cursor.ident() {
            ident == token
        } else {
            false
        }
    }

    pub fn punct<S: FromSpans>(input: ParseStream, token: &str) -> Result<S> {
        let mut spans = [input.span(); 4];
        punct_helper(input, token, &mut spans)?;
        Ok(S::from_spans(&spans))
    }

    fn punct_helper(input: ParseStream, token: &str, spans: &mut [Span; 4]) -> Result<()> {
        input.step(|cursor| {
            let mut cursor = *cursor;
            assert!(token.len() <= spans.len());

            for (i, ch) in token.chars().enumerate() {
                match cursor.punct() {
                    Some((punct, rest)) => {
                        spans[i] = punct.span();
                        if punct.as_char() != ch {
                            break;
                        } else if i == token.len() - 1 {
                            return Ok(((), rest));
                        } else if punct.spacing() != Spacing::Joint {
                            break;
                        }
                        cursor = rest;
                    }
                    None => break,
                }
            }

            Err(Error::new(spans[0], format!("expected `{}`", token)))
        })
    }

    pub fn peek_punct(mut cursor: Cursor, token: &str) -> bool {
        for (i, ch) in token.chars().enumerate() {
            match cursor.punct() {
                Some((punct, rest)) => {
                    if punct.as_char() != ch {
                        break;
                    } else if i == token.len() - 1 {
                        return true;
                    } else if punct.spacing() != Spacing::Joint {
                        break;
                    }
                    cursor = rest;
                }
                None => break,
            }
        }
        false
    }
}

// Not public API.
#[doc(hidden)]
#[cfg(feature = "printing")]
pub mod printing {
    use proc_macro2::{Delimiter, Group, Ident, Punct, Spacing, Span, TokenStream};
    use quote::TokenStreamExt;

    pub fn punct(s: &str, spans: &[Span], tokens: &mut TokenStream) {
        assert_eq!(s.len(), spans.len());

        let mut chars = s.chars();
        let mut spans = spans.iter();
        let ch = chars.next_back().unwrap();
        let span = spans.next_back().unwrap();
        for (ch, span) in chars.zip(spans) {
            let mut op = Punct::new(ch, Spacing::Joint);
            op.set_span(*span);
            tokens.append(op);
        }

        let mut op = Punct::new(ch, Spacing::Alone);
        op.set_span(*span);
        tokens.append(op);
    }

    pub fn keyword(s: &str, span: Span, tokens: &mut TokenStream) {
        tokens.append(Ident::new(s, span));
    }

    pub fn delim<F>(s: &str, span: Span, tokens: &mut TokenStream, f: F)
    where
        F: FnOnce(&mut TokenStream),
    {
        let delim = match s {
            "(" => Delimiter::Parenthesis,
            "[" => Delimiter::Bracket,
            "{" => Delimiter::Brace,
            " " => Delimiter::None,
            _ => panic!("unknown delimiter: {}", s),
        };
        let mut inner = TokenStream::new();
        f(&mut inner);
        let mut g = Group::new(delim, inner);
        g.set_span(span);
        tokens.append(g);
    }
}<|MERGE_RESOLUTION|>--- conflicted
+++ resolved
@@ -735,12 +735,9 @@
     "any"         pub struct InvAny       /// `any`
     "none"        pub struct InvNone      /// `none`
     "has"         pub struct Has          /// `has`
-<<<<<<< HEAD
-    "matches"     pub struct Matches      /// `matches`
-=======
     "global"      pub struct Global       /// `global`
     "size_of"     pub struct SizeOf       /// `size_of`
->>>>>>> 2446ae0f
+    "matches"     pub struct Matches      /// `matches`
 }
 
 define_punctuation! {
@@ -955,12 +952,9 @@
             [choose]      => { $crate::token::Choose };
             [is]          => { $crate::token::Is };
             [has]         => { $crate::token::Has };
-<<<<<<< HEAD
-            [matches]     => { $crate::token::Matches };
-=======
             [global]      => { $crate::token::Global };
             [size_of]     => { $crate::token::SizeOf };
->>>>>>> 2446ae0f
+            [matches]     => { $crate::token::Matches };
             [FnSpec]      => { $crate::token::FnSpec };
             [&&&]         => { $crate::token::BigAnd };
             [|||]         => { $crate::token::BigOr };
