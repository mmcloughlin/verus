#![feature(rustc_private)]
#[macro_use]
mod common;
use common::*;

test_verify_one_file! {
    #[test] test_not_yet_supported_1 verus_code! {
        trait T1 {}
        trait T2 {
            // need to add A: T1 to termination checking before supporting this
            fn f<A: T1>(a: &A) {
            }
        }
    } => Err(err) => assert_vir_error_msg(err, ": trait generics")
}

test_verify_one_file! {
    #[test] test_supported_2 verus_code! {
        trait T1 {}
        trait T2<A: T1> {
        }
    } => Ok(())
}

test_verify_one_file! {
    #[test] test_unsupported_2 verus_code! {
        trait T1<A: T2<Self> + ?Sized> {}
        trait T2<A: T1<Self> + ?Sized> {}
    } => Err(err) => assert_vir_error_msg(err, "found a cyclic self-reference in a trait definition")
}

test_verify_one_file! {
    #[test] test_supported_3 verus_code! {
        trait T1 {}
        struct S2<A: T1> {
            a: A,
        }
    } => Ok(())
}

test_verify_one_file! {
    #[test] test_supported_7 verus_code! {
        struct S<F: Fn(bool) -> bool> {
            f: F,
        }
    } => Ok(())
}

test_verify_one_file! {
    #[test] test_supported_8 verus_code! {
        trait T<A> {
            fn f(&self, a: &A);
        }
        struct S<A> { a: A }
        impl T<u8> for S<u8> {
            fn f(&self, a: &u8) {}
        }
        impl T<bool> for S<bool> {
            fn f(&self, a: &bool) {}
        }
    } => Ok(())
}

test_verify_one_file! {
    #[test] test_supported_9 verus_code! {
        trait T<A> {
            fn f(&self, a: A) -> A;
        }
        struct S {}
        impl T<bool> for S {
            fn f(&self, a: bool) -> bool { !a }
        }
        impl T<u64> for S {
            fn f(&self, a: u64) -> u64 { a / 2 }
        }
        fn test() {
            let s = S {};
            s.f(true);
            s.f(10);
        }
    } => Ok(())
}

test_verify_one_file! {
    #[test] test_supported_12 verus_code!{
        struct Abc<T> {
            t: T,
        }

        trait SomeTrait {
            spec fn f(&self) -> bool;
        }

        impl<S> Abc<S> {
            fn foo(&self)
                where S: SomeTrait
            {
                assert(self.t.f() == self.t.f());
            }
        }
    } => Ok(())
}

test_verify_one_file! {
    #[test] test_ill_formed_1 code! {
        trait T1 {
            fn f(&self) {
                no_method_body()
            }
        }
    } => Err(err) => assert_vir_error_msg(err, "no_method_body can only appear in trait method declarations")
}

test_verify_one_file! {
    #[test] test_ill_formed_3 code! {
        trait T1 {
            fn f(&self) {
                no_method_body(); // no semicolon allowed
            }
        }
    } => Err(err) => assert_vir_error_msg(err, "no_method_body() must be a method's final expression, with no semicolon")
}

test_verify_one_file! {
    #[test] test_ill_formed_4 code! {
        trait T1 {
            fn f(&self) {
                let b = true;
                no_method_body() // can't appear after header
            }
        }
    } => Err(err) => assert_vir_error_msg(err, "no statements are allowed before no_method_body()")
}

test_verify_one_file! {
    #[test] test_ill_formed_5 code! {
        trait T1 {
            fn f(&self) {
                no_method_body();
                let b = true; // no code after no_method_body
            }
        }
    } => Err(err) => assert_vir_error_msg(err, "no_method_body() must be a method's final expression, with no semicolon")
}

test_verify_one_file! {
    #[test] test_ill_formed_6 code! {
        fn f() {
            no_method_body() // can't appear in static function
        }
    } => Err(err) => assert_vir_error_msg(err, "no_method_body can only appear in trait method declarations")
}

test_verify_one_file! {
    #[test] test_ill_formed_7 code! {
        trait T1 {
            fn f(&self) {
                no_method_body()
            }
        }
        struct S {}
        impl T1 for S {
            fn f(&self) {
                no_method_body() // can't appear in implementation
            }
        }
    } => Err(err) => assert_vir_error_msg(err, "no_method_body can only appear in trait method declarations")
}

test_verify_one_file! {
    #[test] test_ill_formed_8 verus_code! {
        trait T1 {
            fn f(&self);
        }
        struct S {}
        impl T1 for S {
            fn f(&self)
                requires true // no requires allowed
            {
            }
        }
    } => Err(err) => assert_vir_error_msg(err, "trait method implementation cannot declare requires")
}

test_verify_one_file! {
    #[test] test_ill_formed_10 code! {
        trait T1 {
            fn VERUS_SPEC__f(&self) { no_method_body() }
        }
    } => Err(err) => assert_vir_error_msg(err, "no matching method found for method specification")
}

test_verify_one_file! {
    #[test] test_ill_formed_11 code! {
        trait T1 {
            fn VERUS_SPEC__f(&self) { }
            fn f(&self);
        }
    } => Err(err) => assert_vir_error_msg(err, "trait method declaration body must end with call to no_method_body()")
}

test_verify_one_file! {
    #[test] test_ill_formed_12 code! {
        trait T1 {
            fn VERUS_SPEC__f(&self, x: bool) { no_method_body() }
            fn f(&self);
        }
    } => Err(err) => assert_vir_error_msg(err, "method specification has different number of parameters from method")
}

test_verify_one_file! {
    #[test] test_ill_formed_13 code! {
        trait T1 {
            fn VERUS_SPEC__f(&self, x: bool) { no_method_body() }
            fn f(&self, x: u16);
        }
    } => Err(err) => assert_vir_error_msg(err, "method specification has different parameters from method")
}

test_verify_one_file! {
    #[test] test_ill_formed_14 code! {
        trait T1 {
            fn VERUS_SPEC__f(&self, x: bool) -> bool { no_method_body() }
            fn f(&self, x: bool) -> u16;
        }
    } => Err(err) => assert_vir_error_msg(err, "method specification has a different return from method")
}

test_verify_one_file! {
    #[test] test_ill_formed_15_todo code! {
        trait T1 {
            fn VERUS_SPEC__f<A>(&self, x: A) -> bool { no_method_body() }
            fn f<B>(&self, x: B) -> bool; // error: A and B have different names
        }
    } => Err(err) => assert_vir_error_msg(err, "The verifier does not yet support the following Rust feature: trait generics")
    // when generics on trait methods are supported, this should be the error message:
    // } => Err(err) => assert_vir_error_msg(err, "method specification has different type parameters or bounds from method")
}

test_verify_one_file! {
    #[test] test_ill_formed_16 verus_code! {
        trait T {
            fn f(&self);
        }
        fn test<A: T>(a: &A) {
            a.VERUS_SPEC__f();
        }
    } => Err(err) => assert_vir_error_msg(err, "`crate::T::VERUS_SPEC__f` is not supported")
}

test_verify_one_file! {
    #[test] test_mode_matches_1 verus_code! {
        trait T1 {
            spec fn f(&self);
        }
        struct S {}
        impl T1 for S {
            fn f(&self) {
            }
        }
    } => Err(err) => assert_vir_error_msg(err, "function must have mode spec")
}

test_verify_one_file! {
    #[test] test_mode_matches_2 verus_code! {
        trait T1 {
            fn f(&self);
        }
        struct S {}
        impl T1 for S {
            spec fn f(&self) {
            }
        }
    } => Err(err) => assert_vir_error_msg(err, "function must have mode exec")
}

test_verify_one_file! {
    #[test] test_mode_matches_3 verus_code! {
        trait T1 {
            fn f(#[verifier::spec] &self);
        }
        struct S {}
        impl T1 for S {
            fn f(&self) {
            }
        }
    } => Err(err) => assert_vir_error_msg(err, "parameter must have mode spec")
}

test_verify_one_file! {
    #[test] test_mode_matches_4 verus_code! {
        trait T1 {
            fn f(&self);
        }
        struct S {}
        impl T1 for S {
            fn f(#[verifier::spec] &self) {
            }
        }
    } => Err(err) => assert_vir_error_msg(err, "parameter must have mode exec")
}

test_verify_one_file! {
    #[test] test_mode_matches_5 verus_code! {
        trait T1 {
            proof fn f(&self, tracked b: bool);
        }
        struct S {}
        impl T1 for S {
            proof fn f(&self, b: bool) {
            }
        }
    } => Err(err) => assert_vir_error_msg(err, "parameter must have mode proof")
}

test_verify_one_file! {
    #[test] test_mode_matches_6 verus_code! {
        trait T1 {
            proof fn f(&self, b: bool);
        }
        struct S {}
        impl T1 for S {
            proof fn f(&self, tracked b: bool) {
            }
        }
    } => Err(err) => assert_vir_error_msg(err, "parameter must have mode spec")
}

test_verify_one_file! {
    #[test] test_mode_matches_7 verus_code! {
        trait T1 {
            proof fn f(&self) -> tracked bool;
        }
        struct S {}
        impl T1 for S {
            proof fn f(&self) -> bool {
                true
            }
        }
    } => Err(err) => assert_vir_error_msg(err, "function return value must have mode proof")
}

test_verify_one_file! {
    #[test] test_mode_matches_8 verus_code! {
        trait T1 {
            fn f(&self) -> bool;
        }
        struct S {}
        impl T1 for S {
            #[verifier::returns(spec)] /* vattr */
            fn f(&self) -> bool {
                true
            }
        }
    } => Err(err) => assert_vir_error_msg(err, "function return value must have mode exec")
}

test_verify_one_file! {
    #[test] test_termination_1 verus_code! {
        trait T {
            spec fn f(&self);
        }

        spec fn rec<A: T>(x: &A) {
            x.f();
        }

        struct S {}

        impl T for S {
            spec fn f(&self) {
                rec(self);
            }
        }

        proof fn test() {
            let s = S {};
            s.f();
        }
    } => Err(err) => assert_vir_error_msg(err, "found a cyclic self-reference in a trait definition")
}

test_verify_one_file! {
    #[test] test_termination_1b verus_code! {
        trait T<A> {
            spec fn f() -> int;
        }

        struct S<B>(B);
        impl<A> T<A> for S<A> {
            spec fn f() -> int {
                h() + 1
            }
        }

        spec fn g<X, Y: T<X>>() -> int {
            Y::f() + 1
        }

        spec fn h() -> int {
            g::<bool, S<bool>>() + 1
        }

        proof fn test()
            ensures false
        {
            assert(h() == g::<bool, S<bool>>() + 1);
            assert(h() == h() + 3);
        }
    } => Err(err) => assert_vir_error_msg(err, "found a cyclic self-reference in a trait definition")
}

test_verify_one_file! {
    #[test] test_termination_2 verus_code! {
        trait T {
            spec fn f<A: T>(&self, x: &A);
        }

        struct S {}

        impl T for S {
            spec fn f<A: T>(&self, x: &A) {
                x.f(x)
            }
        }

        proof fn test() {
            let s = S {};
            s.f(&s);
        }
    } => Err(err) => assert_vir_error_msg(err, "The verifier does not yet support the following Rust feature: trait generics") // note: the error message will change when this feature is supported
}

test_verify_one_file! {
    #[test] test_termination_3 verus_code! {
        trait T {
            spec fn f(&self);
        }

        struct S {}

        impl T for S {
            spec fn f(&self) {
                self.f()
            }
        }
    } => Err(err) => assert_vir_error_msg(err, "recursive function must have a decreases clause")
}

test_verify_one_file! {
    #[test] test_termination_4_ok verus_code! {
        trait T {
            fn f(&self, x: &Self, n: u64);
        }
        struct S {}
        impl T for S {
            fn f(&self, x: &Self, n: u64)
                decreases n
            {
                if n > 0 {
                    self.f(x, n - 1);
                    x.f(self, n - 1);
                }
            }
        }
    } => Ok(err) => {
        assert!(err.warnings.iter().find(|x| x.message.contains("decreases checks in exec functions do not guarantee termination of functions with loops or of their callers")).is_some());
    }
}

test_verify_one_file! {
    #[test] test_termination_4_fail_1a verus_code! {
        trait T {
            fn f(&self, x: &Self, n: u64);
        }
        struct S {}
        impl T for S {
            fn f(&self, x: &Self, n: u64)
                decreases 0nat
            {
                self.f(x, n - 1); // FAILS
            }
        }
    } => Err(err) => {
        assert_eq!(err.errors.len(), 2);
        assert!(relevant_error_span(&err.errors[0].spans).text.iter().find(|x| x.text.contains("FAILS")).is_some());
        assert!(relevant_error_span(&err.errors[1].spans).text.iter().find(|x| x.text.contains("FAILS")).is_some());
    }
}

test_verify_one_file! {
    #[test] test_termination_4_fail_1b verus_code! {
        trait T {
            fn f(&self, x: &Self, n: u64);
        }
        struct S {}
        impl T for S {
            fn f(&self, x: &Self, n: u64)
                decreases n
            {
                self.f(x, n - 1); // FAILS
            }
        }
    } => Err(err) => {
        assert_eq!(err.errors.len(), 2);
        assert!(relevant_error_span(&err.errors[0].spans).text.iter().find(|x| x.text.contains("FAILS")).is_some());
        assert!(relevant_error_span(&err.errors[1].spans).text.iter().find(|x| x.text.contains("FAILS")).is_some());
    }
}

test_verify_one_file! {
    #[test] test_termination_4_fail_1c verus_code! {
        trait T {
            fn f(&self, x: &Self, n: u64);
        }
        struct S {}
        impl T for S {
            fn f(&self, x: &Self, n: u64)
                decreases n
            {
                g(self, x, n - 1); // FAILS
            }
        }
        fn g(x: &S, y: &S, n: u64) {
            if 0 < n {
                x.f(y, n - 1);
            }
        }
    } => Err(err) => {
        // TODO: we could make the recursion rules more precise to allow decreases checking in this example:
        //assert_eq!(err.errors.len(), 2);
        //assert!(relevant_error_span(&err.errors[0].spans).text.iter().find(|x| x.text.contains("FAILS")).is_some());
        //assert!(relevant_error_span(&err.errors[1].spans).text.iter().find(|x| x.text.contains("FAILS")).is_some());
        // For now, we just reject the code as having a cycle:
        assert_vir_error_msg(err, "found a cyclic self-reference in a trait definition");
    }
}

test_verify_one_file! {
    #[test] test_termination_4_fail_2a verus_code! {
        trait T {
            fn f(&self, x: &Self, n: u64);
        }
        struct S {}
        impl T for S {
            fn f(&self, x: &Self, n: u64)
                decreases 0nat
            {
                x.f(self, n - 1); // FAILS
            }
        }
    } => Err(err) => {
        assert_eq!(err.errors.len(), 2);
        assert!(relevant_error_span(&err.errors[0].spans).text.iter().find(|x| x.text.contains("FAILS")).is_some());
        assert!(relevant_error_span(&err.errors[1].spans).text.iter().find(|x| x.text.contains("FAILS")).is_some());
    }
}

test_verify_one_file! {
    #[test] test_termination_4_fail_2b verus_code! {
        trait T {
            fn f(&self, x: &Self, n: u64);
        }
        struct S {}
        impl T for S {
            fn f(&self, x: &Self, n: u64)
                decreases n
            {
                x.f(self, n - 1); // FAILS
            }
        }
    } => Err(err) => {
        assert_eq!(err.errors.len(), 2);
        assert!(relevant_error_span(&err.errors[0].spans).text.iter().find(|x| x.text.contains("FAILS")).is_some());
        assert!(relevant_error_span(&err.errors[1].spans).text.iter().find(|x| x.text.contains("FAILS")).is_some());
    }
}

test_verify_one_file! {
    #[test] test_termination_5_fail_1 verus_code! {
        trait T { type X; }
        struct Q<A: T>(A::X);
        struct R;
        impl T for R { type X = S; }
        struct S(FnSpec(Q<R>) -> int);
    } => Err(err) => assert_vir_error_msg(err, "found a cyclic self-reference in a trait definition")
}

test_verify_one_file! {
    #[test] test_termination_5_fail_2 verus_code! {
        trait T { type X; }
        struct Q<A: T>(A::X);
        struct R;
        impl T for R { type X = FnSpec(S) -> int; }
        struct S(Q<R>);
    } => Err(err) => assert_vir_error_msg(err, "found a cyclic self-reference in a trait definition")
}

test_verify_one_file! {
    #[test] test_termination_5_fail_3 verus_code! {
        trait T { type X; }
        struct Q<A: T>(FnSpec(A::X) -> int);
        struct R;
        impl T for R { type X = S; }
        struct S(Q<R>);
    } => Err(err) => assert_vir_error_msg(err, "found a cyclic self-reference in a trait definition")
}

test_verify_one_file! {
    #[test] test_termination_5_fail_4 verus_code! {
        trait T { type X; }
        struct Q<A: T>(A::X);
        struct R;
        impl T for R { type X = S; }
        struct S(Q<R>);
    } => Err(err) => assert_vir_error_msg(err, "found a cyclic self-reference in a trait definition")
}

test_verify_one_file! {
    #[test] test_termination_5_fail_5 verus_code! {
        trait T { type X; }
        struct Q<A: T>(FnSpec(A::X) -> int);
        struct S(Q<S>);
        impl T for S { type X = int; }
    } => Err(err) => assert_vir_error_msg(err, "found a cyclic self-reference in a trait definition")
}

test_verify_one_file! {
    #[test] test_termination_5_fail_6 verus_code! {
        trait T { type X; }
        struct S<W: T>(<W as T>::X);
        struct TT { }
        impl T for TT { type X = S<TT>; }

        spec fn arbitrary<A>() -> A;
        spec fn foo(n: nat) -> S<TT>
            decreases n
        {
            if n > 0 {
                S(foo((n - 1) as nat))
            } else {
                arbitrary()
            }
        }
    } => Err(err) => assert_vir_error_msg(err, "found a cyclic self-reference in a trait definition")
}

test_verify_one_file! {
    #[test] test_termination_5_fail_7 verus_code! {
        trait T { type X; }
        trait U { type Y; }
        struct P<W: T>(<W as T>::X);
        struct Q<W: U>(<W as U>::Y);
        struct TT { }
        struct UU { }
        impl T for TT { type X = Q<UU>; }
        impl U for UU { type Y = P<TT>; }
    } => Err(err) => assert_vir_error_msg(err, "found a cyclic self-reference in a trait definition")
}

test_verify_one_file! {
    #[ignore] #[test] test_termination_bounds_1 verus_code! {
        trait T {
            spec fn f(&self) -> bool;
        }

        trait U: T {
        }

        spec fn rec<A: U>(x: &A) -> bool {
            x.f()
        }

        struct S {}

        impl T for S {
            spec fn f(&self) -> bool {
                rec(self)
            }
        }

        impl U for S {
        }

        proof fn test() {
            let s = S {};
            s.f();
        }
    } => Err(err) => assert_vir_error_msg(err, "found a cyclic self-reference in a trait definition")
}

test_verify_one_file! {
    #[test] test_termination_bounds_1b verus_code! {
        trait T<A> {
            spec fn f() -> int;
        }

        trait U<A>: T<A> {
        }

        struct S<B>(B);
        impl<A> T<A> for S<A> {
            spec fn f() -> int {
                h() + 1
            }
        }

        impl<A> U<A> for S<A> {
        }

        spec fn g<X, Y: U<X>>() -> int {
            Y::f() + 1
        }

        spec fn h() -> int {
            g::<bool, S<bool>>() + 1
        }

        proof fn test()
            ensures false
        {
            assert(h() == g::<bool, S<bool>>() + 1);
            assert(h() == h() + 3);
        }
    } => Err(err) => assert_vir_error_msg(err, "found a cyclic self-reference in a trait definition")
}

test_verify_one_file! {
    #[test] test_termination_bounds_2 verus_code! {
        trait T {
            spec fn f<A: U>(&self, x: &A);
        }

        trait U: T {
        }

        struct S {}

        impl T for S {
            spec fn f<A: U>(&self, x: &A) {
                x.f(x)
            }
        }

        impl U for S {
        }

        proof fn test() {
            let s = S {};
            s.f(&s);
        }
    } => Err(err) => assert_vir_error_msg(err, "The verifier does not yet support the following Rust feature: trait generics") // note: the error message will change when this feature is supported
}

test_verify_one_file! {
    #[test] test_termination_bounds_3 verus_code! {
        trait T {
            spec fn f(&self);
        }

        trait U {
            spec fn g(&self);
        }

        struct S {}

        impl T for S where S: U {
            spec fn f(&self) {
                self.g()
            }
        }

        impl U for S {
            spec fn g(&self) {
                self.f()
            }
        }
    } => Err(err) => assert_vir_error_msg(err, "found a cyclic self-reference in a trait definition, which may result in nontermination")
}

test_verify_one_file! {
    #[test] test_termination_bounds_unsupported_0 verus_code! {
        trait T {
            fn f(&self, x: &Self, n: u64);
        }
        trait U {
            fn g(&self, x: &Self, n: u64);
        }
        struct S {}
        impl T for S where S: U {
            fn f(&self, x: &Self, n: u64)
                decreases n
            {
                if n > 0 {
                    self.g(x, n - 1);
                    x.g(self, n - 1);
                }
            }
        }
        impl U for S {
            fn g(&self, x: &Self, n: u64)
                decreases n
            {
                if n > 0 {
                    self.f(x, n - 1);
                    x.f(self, n - 1);
                }
            }
        }
    } => Err(err) => {
        // TODO: we could make the recursion rules more precise to allow decreases checking in this example
        assert_vir_error_msg(err, "found a cyclic self-reference in a trait definition, which may result in nontermination")
    }
}

test_verify_one_file! {
    #[test] test_termination_4_bounds_unsupported_1 verus_code! {
        trait T {
            fn f(&self, n: u64);
        }
        trait U: T {
            fn g(&self, n: u64);
        }
        struct S {}
        impl T for S {
            fn f(&self, n: u64)
                decreases n
            {
                h(self, n - 1); // FAILS
            }
        }
        impl U for S {
            fn g(&self, n: u64)
                decreases n
            {
                self.f(n - 1); // FAILS
            }
        }
        fn h(x: &S, n: u64) {
            if 0 < n {
                x.g(n - 1);
            }
        }
    } => Err(err) => {
        // TODO: we could make the recursion rules more precise to allow decreases checking in this example
        assert_vir_error_msg(err, "found a cyclic self-reference in a trait definition");
    }
}

test_verify_one_file! {
    #[test] test_termination_assoc_bounds_fail_1 verus_code! {
        trait Z { }
        trait T { type X: Z; }
        struct Q<A: T>(A::X);
        struct R;
        impl T for R { type X = S; }
        struct S(FnSpec(Q<R>) -> int);
        impl Z for S { }
    } => Err(err) => assert_vir_error_msg(err, "found a cyclic self-reference in a trait definition")
}

test_verify_one_file! {
    #[test] test_termination_assoc_bounds_fail_2 verus_code! {
        trait Z { type Y; }
        trait T { type X: Z; }
        struct Q<A: T>(<<A as T>::X as Z>::Y);
        struct R;
        impl T for R { type X = S; }
        struct S(FnSpec(Q<R>) -> int);
        impl Z for S {
            type Y = S;
        }
    } => Err(err) => assert_vir_error_msg(err, "found a cyclic self-reference in a trait definition")
}

test_verify_one_file! {
    #[test] test_assoc_bounds_2_pass verus_code! {
        trait Z { type Y; }
        trait T {
            type X: Z;

            fn val() -> <Self::X as Z>::Y;
        }
        struct ZZ { }
        impl Z for ZZ {
            type Y = u64;
        }
        struct TT { }
        impl T for TT {
            type X = ZZ;

            fn val() -> <Self::X as Z>::Y {
                3
            }
        }
    } => Ok(())
}

test_verify_one_file! {
    #[test] test_assoc_bounds_regression_955 verus_code! {
        use vstd::prelude::View;

        pub trait A {
            type Input: View;
            type Output: View;
        }

        pub trait B {
            type MyA: A;

            fn foo(input: <Self::MyA as A>::Input) -> <Self::MyA as A>::Output;
        }
    } => Ok(())
}

test_verify_one_file! {
    #[test] test_termination_assoc_bounds_fail_3 verus_code! {
        trait Z { type Y; }
        trait T { type X: Z; }

        struct S<W: T>(<<W as T>::X as Z>::Y);

        struct ZZ { }
        impl Z for ZZ { type Y = S<TT>; }

        struct TT { }
        impl T for TT { type X = ZZ; }

        spec fn arbitrary<A>() -> A;

        spec fn foo(n: nat) -> S<TT>
            decreases n
        {
            if n > 0 {
                S(foo((n - 1) as nat))
            } else {
                arbitrary()
            }
        }
    } => Err(err) => assert_vir_error_msg(err, "found a cyclic self-reference in a trait definition")
}

test_verify_one_file! {
    #[test] test_verify_1 verus_code! {
        trait T {
            fn f(&self)
                requires false;
        }
        struct S {}
        impl T for S {
            fn f(&self) {}
        }
        fn test() {
            let s = S {};
            s.f(); // FAILS
        }
    } => Err(err) => assert_one_fails(err)
}

test_verify_one_file! {
    #[test] test_verify_2 verus_code! {
        trait T {
            fn f(&self)
                ensures false; // TRAIT
        }
        struct S {}
        impl T for S {
            fn f(&self) {} // FAILS
        }
    } => Err(err) => assert_one_fails(err)
}

test_verify_one_file! {
    #[test] test_verify_3 verus_code! {
        trait T {
            spec fn req(&self) -> bool;
            fn f(&self)
                requires self.req();
        }
        struct S {}
        impl T for S {
            spec fn req(&self) -> bool { false }
            fn f(&self) {}
        }
        fn test() {
            let s = S {};
            s.f(); // FAILS
        }
    } => Err(err) => assert_one_fails(err)
}

test_verify_one_file! {
    #[test] test_verify_3_not_named_self verus_code! {
        trait T {
            spec fn req(not_named_self: &Self) -> bool;
            fn f(not_named_self: &Self)
                requires Self::req(not_named_self);
        }
        struct S {}
        impl T for S {
            spec fn req(not_named_self: &Self) -> bool { false }
            fn f(not_named_self: &Self) {}
        }
        fn test() {
            let s = S {};
            S::f(&s); // FAILS
        }
    } => Err(err) => assert_one_fails(err)
}

test_verify_one_file! {
    #[test] test_verify_4 verus_code! {
        trait T {
            spec fn ens(&self) -> bool;
            fn f(&self)
                ensures self.ens(); // TRAIT
        }
        struct S {}
        impl T for S {
            spec fn ens(&self) -> bool { false }
            fn f(&self) {} // FAILS
        }
    } => Err(err) => assert_one_fails(err)
}

test_verify_one_file! {
    #[test] test_verify_5 verus_code! {
        trait T {
            spec fn req(&self) -> bool;
            fn f(&self)
                requires self.req();
        }
        struct S {}
        impl T for S {
            spec fn req(&self) -> bool { true }
            fn f(&self) {}
        }
        fn test1(s: &S) {
            s.f();
        }
        fn test2<A: T>(a: &A) {
            a.f(); // FAILS
        }
    } => Err(err) => assert_one_fails(err)
}

test_verify_one_file! {
    #[test] test_verify_6 verus_code! {
        trait T<A> {
            spec fn req(&self, a: A) -> bool;
            spec fn ens(&self, a: A, r: A) -> bool;

            fn f(&self, a: &A) -> (ra: A)
                requires self.req(*a)
                ensures self.ens(*a, ra); // TRAIT
        }

        struct B {
            x: bool,
        }

        struct I {
            x: u64,
        }

        impl T<bool> for B {
            spec fn req(&self, a: bool) -> bool {
                a
            }

            spec fn ens(&self, a: bool, r: bool) -> bool {
                r == (a && self.x)
            }

            fn f(&self, a: &bool) -> bool {
                *a && self.x
            }
        }

        impl T<u64> for I {
            spec fn req(&self, a: u64) -> bool {
                self.x < a && a < 100
            }

            spec fn ens(&self, a: u64, r: u64) -> bool {
                self.x <= r && r < 100
            }

            fn f(&self, a: &u64) -> u64 {
                self.x / 2 + a
            } // FAILS
        }

        fn p<A, Z: T<A>>(a: &A, z: &Z) -> (rz: A)
            requires z.req(*a)
            ensures z.ens(*a, rz)
        {
            z.f(a)
        }

        fn test() {
            let i = I { x: 30 };
            vstd::pervasive::print_u64(p(&10, &i)); // FAILS
        }
    } => Err(err) => assert_fails(err, 2)
}

test_verify_one_file! {
    #[test] test_verify_6_no_self verus_code! {
        trait T<A> {
            spec fn req(a: A) -> bool;
            spec fn ens(a: A, r: A) -> bool;

            fn f(a: &A) -> (ra: A)
                requires Self::req(*a)
                ensures Self::ens(*a, ra); // TRAIT
        }

        struct B {
            x: bool,
        }

        struct I {
            x: u64,
        }

        impl T<bool> for B {
            spec fn req(a: bool) -> bool {
                a
            }

            spec fn ens(a: bool, r: bool) -> bool {
                r == !a
            }

            fn f(a: &bool) -> bool {
                !*a
            }
        }

        impl T<u64> for I {
            spec fn req(a: u64) -> bool {
                a < 100
            }

            spec fn ens(a: u64, r: u64) -> bool {
                r < 100
            }

            fn f(a: &u64) -> u64 {
                a * 2
            } // FAILS
        }

        fn p<A, Z: T<A>>(a: &A) -> (rz: A)
            requires Z::req(*a)
            ensures Z::ens(*a, rz)
        {
            Z::f(a)
        }

        fn test() {
            vstd::pervasive::print_u64(p::<u64, I>(&105)); // FAILS
        }
    } => Err(err) => assert_fails(err, 2)
}

test_verify_one_file! {
    #[test] test_multiple verus_code! {
        trait T1 {
            fn f1(&self, u: u64)
                requires u > 10;
        }
        trait T2 {
            fn f2(&self, u: u64)
                requires u > 20;
        }
        struct S {}
        impl T1 for S {
            fn f1(&self, u: u64) {}
        }
        impl T2 for S {
            fn f2(&self, u: u64) {}
        }
        fn test<A: T1 + T2>(a: &A) {
            a.f1(25);
            a.f2(25);
            a.f1(15);
            a.f2(15); // FAILS
        }
    } => Err(err) => assert_one_fails(err)
}

test_verify_one_file! {
    #[test] test_generic_1_ok verus_code! {
        trait T<A> {
            spec fn apple(&self, b: A) -> bool;
        }

        struct S<A, B>(A, B);

        impl<C> T<(C, u16)> for S<bool, C> {
            spec fn apple(&self, b: (C, u16)) -> bool {
                b.1 > 10
            }
        }

        proof fn test() -> (b: bool)
            ensures b
        {

            let i: u8 = 10;
            let s = S(true, i);
            let b: bool = s.apple((i, 20));
            b
        }
    } => Ok(())
}

test_verify_one_file! {
    #[test] test_generic_1_ok_markers verus_code! {
        trait T<A: Sized> : Sized {
            spec fn apple(&self, b: A) -> bool;
        }

        struct S<A: Sized, B: Sized>(A, B);

        impl<C: Sized> T<(C, u16)> for S<bool, C> {
            spec fn apple(&self, b: (C, u16)) -> bool {
                b.1 > 10
            }
        }

        proof fn test() -> (b: bool)
            ensures b
        {

            let i: u8 = 10;
            let s = S(true, i);
            let b: bool = s.apple((i, 20));
            b
        }
    } => Ok(())
}

test_verify_one_file! {
    #[test] test_generic_1_fail verus_code! {
        trait T<A> {
            spec fn apple(&self, b: A) -> bool;
            fn banana(&self, b: A) -> A;
        }

        struct S<A, B>(A, B);

        impl<C> T<(C, u16)> for S<bool, C> {
            spec fn apple(&self, b: (C, u16)) -> bool {
                b.1 > 10
            }
            fn banana(&self, b: (C, u16)) -> (C, u16) {
                (b.0, 10)
            }
        }

        proof fn test() -> (b: bool)
            ensures b // FAILS
        {

            let i: u8 = 10;
            let s = S(true, i);
            let b: bool = s.apple((i, 5));
            b
        }
    } => Err(err) => assert_one_fails(err)
}

test_verify_one_file! {
    #[test] test_generic_2 verus_code! {
        trait T<A> {
            spec fn apple(&self, b: A) -> bool;
            fn banana(&self, b: A) -> A;
        }

        struct S<A, B>(A, B);

        impl T<u8> for S<u16, u32> {
            spec fn apple(&self, b: u8) -> bool {
                b > 10
            }
            fn banana(&self, b: u8) -> u8 {
                b / 2
            }
        }

        proof fn test() -> (b: bool)
            ensures b // FAILS
        {

            let s = S(10, 20);
            let b: bool = s.apple(5);
            b
        }
    } => Err(err) => assert_one_fails(err)
}

test_verify_one_file! {
    #[test] test_generic_3 verus_code! {
        trait T {
            spec fn apple(&self, b: bool) -> bool;

            fn banana(&self)
                requires self.apple(true)
                ensures true;
        }

        struct S<A, B>(A, B);

        fn f1<A: T>(a: &A)
            requires a.apple(true)
        {
            a.banana();
        }

        impl T for S<bool, bool> {
            spec fn apple(&self, b: bool) -> bool {
                self.0 && self.1 && b
            }

            fn banana(&self) {
            }
        }

        fn test1() {
            let s = S(true, true);
            s.banana();
            f1(&s);
        }

        fn test2() {
            let s = S(true, false);
            s.banana(); // FAILS
        }

        fn test3() {
            let s = S(true, false);
            f1(&s); // FAILS
        }
    } => Err(err) => assert_fails(err, 2)
}

test_verify_one_file! {
    #[test] test_self_ok verus_code! {
        trait T {
            spec fn r<'a>(&'a self, x: &'a Self, b: bool) -> &'a Self;

            fn f<'a>(&'a self, x: &'a Self, b: bool) -> (r: &'a Self)
                ensures
                    b ==> r === self,
                    !b ==> r === x;
        }

        fn p<A: T>(a1: &A, a2: &A) {
            let a3 = a1.f(a2, true);
            assert(a3 === a1);
        }

        struct S(u8);

        impl T for S {
            spec fn r<'a>(&'a self, x: &'a Self, b: bool) -> &'a Self {
                if b { self } else { x }
            }

            fn f<'a>(&'a self, x: &'a Self, b: bool) -> &'a Self {
                let x = if b { self } else { x };
                assert(x === self.r(x, b));
                x
            }
        }

        fn test() {
            let s1 = S(1);
            let s2 = S(2);
            let s3 = s1.f(&s2, true);
            assert(s1.0 == s3.0);
        }
    } => Ok(())
}

test_verify_one_file! {
    #[test] test_self_fail verus_code! {
        trait T {
            fn f<'a>(&'a self, x: &'a Self, b: bool) -> (r: &'a Self)
                ensures
                    b ==> r === self,
                    !b ==> r === x; // TRAIT
        }

        fn p<A: T>(a1: &A, a2: &A) {
            let a3 = a1.f(a2, false);
            assert(a3 === a1); // FAILS
        }

        struct S(u8);

        impl T for S {
            fn f<'a>(&'a self, x: &'a Self, b: bool) -> &'a Self {
                if b { self } else { self }
            } // FAILS
        }

        fn test() {
            let s1 = S(1);
            let s2 = S(2);
            let s3 = s1.f(&s2, false);
            assert(s1.0 == s3.0); // FAILS
        }
    } => Err(err) => assert_fails(err, 3)
}

test_verify_one_file! {
    #[test] test_ok_where_clause verus_code! {
        trait Tr {
            spec fn f(&self) -> bool;
        }

        spec fn not_f<S>(x: S) -> bool
            where S: Tr
        {
            !x.f()
        }

        proof fn foo<S>(x: S, y: S) where S : Tr
            requires x.f() ==> y.f(),
            ensures not_f(y) ==> not_f(x),
        {
        }

        struct Bar<X>
        {
            x: X,
        }

        impl<X> Bar<X>
            where X: Tr
        {
            spec fn bar_not_f(&self) -> bool {
                not_f(self.x)
            }

            proof fn easy_lemma(bar1: &Self, bar2: &Self)
                requires bar1.x.f() ==> bar2.x.f(),
                ensures not_f(bar2.x) ==> not_f(bar1.x)
            {
            }
        }
    } => Ok(())
}

test_verify_one_file! {
    #[test] test_broadcast_forall1 verus_code! {
        trait T {
            spec fn f(&self) -> bool;

            proof fn p(&self)
                ensures exists|x: &Self| self.f() != x.f();
        }

        spec fn g<A: T>() -> bool {
            exists|x: &A, y: &A| x.f() != y.f()
        }
        spec fn t<A>() -> bool { true }

        #[verifier::external_body] /* vattr */
        #[verifier::broadcast_forall] /* vattr */
        proof fn f_not_g<A: T>()
            ensures
                #[trigger] t::<A>(),
                g::<A>(),
        {
        }

        struct S1 {}
        impl T for S1 {
            spec fn f(&self) -> bool {
                true
            }

            proof fn p(&self) {
                assert(exists|x: &Self| self.f() != x.f()); // FAILS
            }
        }

        struct S2 {}

        struct S3(bool);
        impl T for S3 {
            spec fn f(&self) -> bool {
                self.0
            }

            proof fn p(&self) {
                assert(self.f() != S3(!self.0).f())
            }
        }

        fn test1() {
            assert(t::<S1>());
            assert(false);
        }

        fn test2() {
            assert(t::<S2>());
            assert(false); // FAILS
        }

        fn test3() {
            assert(t::<S3>());
            assert(false); // FAILS
        }
    } => Err(err) => assert_fails(err, 3)
}

test_verify_one_file! {
    #[test] test_broadcast_forall2 verus_code! {
        trait T1<A, B> {}
        trait T2<C, D> {}

        struct S<E>(E);

        impl<X> T1<X, bool> for S<X> {}
        impl<Y, Z: T1<int, Y>> T2<Z, u16> for S<(Y, u8)> {}

        spec fn f<A>(i: int) -> bool;

        #[verifier::external_body]
        #[verifier::broadcast_forall]
        proof fn p<A: T2<S<int>, u16>>(i: int)
            ensures f::<A>(i)
        {
        }

        proof fn test1() {
            assert(f::<S<(bool, u8)>>(3));
        }

        proof fn test2() {
            assert(f::<S<(u32, u8)>>(3)); // FAILS
        }

        proof fn test3() {
            assert(f::<S<(bool, u32)>>(3)); // FAILS
        }
    } => Err(err) => assert_fails(err, 2)
}

test_verify_one_file! {
    #[test] test_broadcast_forall_causes_cycle verus_code! {
        mod M {
            pub trait Tr {
                spec fn f() -> bool;

                proof fn bad() ensures false;
            }

            // note the external_body isn't necessary here
            #[verifier::broadcast_forall]
            #[verifier::external_body]
            pub proof fn proves_false_requiring_trait_bound<T: Tr>()
                ensures #[trigger] T::f() == !T::f(),
            {
                T::bad();
            }
        }

        use M::*;

        struct X { }

        impl Tr for X {
            open spec fn f() -> bool
            {
                true
            }

            proof fn bad() {
                other_bad();
            }
        }

        pub proof fn other_bad()
            ensures false,
        {
            // This can be used to trigger the 'proves_false_requiring_trait_bound' lemma.
            // Therefore, it is important we draw a dependency edge from `other_bad` function
            // to the `impl Tr for X` object.

            let t = X::f();
        }
    } => Err(err) => assert_vir_error_msg(err, "found a cyclic self-reference in a trait definition, which may result in nontermination")
}

test_verify_one_file! {
    #[test] test_decreases_trait_bound verus_code! {
        trait T {
            proof fn impossible()
                ensures false;
        }

        spec fn f<A: T>(i: int) -> bool
            decreases 0int when true via f_decreases::<A>
        {
            !f::<A>(i - 0)
        }

        #[verifier::decreases_by]
        proof fn f_decreases<A: T>(i: int) {
            A::impossible();
        }

        proof fn test1<A: T>(i: int) {
            assert(f::<A>(i) == !f::<A>(i - 0));
            assert(false);
        }

        proof fn test2() {
            // We'd like to test that f's definition axiom only applies to A that implement T.
            // Ideally, we'd test this by applying f to an A that doesn't implement T
            // and seeing that the definition axiom doesn't apply.
            // Unfortunately, it's hard to test this because Rust's type checker already (correctly)
            // stops us from saying f::<ty>(x) for ty that doesn't implement T.
            // So we have to manually check the AIR code for the axiom off line.
            assert(false); // FAILS
        }
    } => Err(err) => assert_fails(err, 1)
}

test_verify_one_file! {
    #[test] test_synthetic_type_params verus_code!{
        spec fn global_type_id<A>() -> int;

        pub trait SomeTrait : Sized {
            spec fn x(&self);
        }

        spec fn type_id<T: SomeTrait>(obj: T) -> int {
            global_type_id::<T>()
        }

        struct Stuff<X> {
            x: X,
        }

        impl<X: SomeTrait> Stuff<X> {
            proof fn test1<Y: SomeTrait>(a: X, b: X) {
                // This passes, since a and b should have the same type
                assert(type_id(a) == type_id(b));
            }

            proof fn test2<Y: SomeTrait>(a: X, b: Y, c: impl SomeTrait, d: impl SomeTrait) {
                // This should fail; although 'c' and 'd' are both 'impl SomeTrait',
                // these are technically different type parameters.
                assert(type_id(c) == type_id(d)); // FAILS
            }
        }
    } => Err(err) => assert_fails(err, 1)
}

test_verify_one_file! {
    #[test] test_explicit_return_stmt verus_code!{
        trait Tr<T> {
            spec fn f(&self) -> T;

            fn compute_f(&self) -> (t: T)
                ensures t === self.f();
        }

        struct X { }

        impl Tr<u64> for X {

            spec fn f(&self) -> u64 {
                2
            }

            fn compute_f(&self) -> (t: u64)
            {
                // test using an explicit 'return' statement rather than
                // an expression-return
                return 2;
            }
        }

        struct Y { }

        impl Tr<u64> for Y {

            spec fn f(&self) -> u64 {
                2
            }

            fn compute_f(&self) -> (t: u64)
            {
                return 3; // FAILS
            }
        }
    } => Err(err) => assert_fails(err, 1)
}

test_verify_one_file! {
    #[test] issue311_overlapping_names_ensures verus_code!{
        trait Tr<T> {
            spec fn f(&self) -> T;

            fn compute_f(&self) -> (t: T)
                ensures t === self.f();
        }

        struct Z<T> { a: T, b: T }

        impl<T: Copy> Tr<T> for Z<T> {

            spec fn f(&self) -> T {
                self.a
            }

            fn compute_f(&self) -> (t: T)
            {
                self.a
            }
        }
    } => Ok(())
}

test_verify_one_file! {
    #[test] issue311_overlapping_names_requires verus_code!{
        trait Tr<T> {
            spec fn f(&self) -> T;

            fn compute_f(&self, t: T)
                requires t === self.f();
        }

        struct Z<T> { a: T, b: T }

        impl<T: Copy> Tr<T> for Z<T> {

            spec fn f(&self) -> T {
                self.a
            }

            fn compute_f(&self, t: T)
            {
                assert(t === self.f());
            }
        }
    } => Ok(())
}

test_verify_one_file! {
    #[test] test_impl_trait_bound verus_code! {
        trait T1 {}
        trait T2 {
            fn f(&self);
        }
        struct S2<A> {
            a: A,
        }
        impl<A: T1> T2 for S2<A> {
            fn f(&self) {
            }
        }
    } => Ok(())
}

test_verify_one_file! {
    #[test] test_impl_trait_bound_cycle verus_code! {
        spec fn g<A: T1>(a: &A) -> bool {
            true
        }
        struct S1 {
        }
        trait T1 {
            fn r(&self) -> bool
                requires g(&S1{});
        }
        impl T1 for S1 {
            fn r(&self) -> bool {
                true
            }
        }
    } => Err(err) => assert_vir_error_msg(err, "found a cyclic self-reference in a trait definition, which may result in nontermination")
}

test_verify_one_file! {
    #[test] test_impl_trait_bound_cycle2 verus_code! {
        struct S1 {
        }
        trait T1 {
            fn r(&self, s: &S2<S1>) -> bool
                requires s.f();
        }
        impl T1 for S1 {
            fn r(&self, s: &S2<S1>) -> bool {
                true
            }
        }
        trait T2 {
            spec fn f(&self) -> bool;
        }
        struct S2<A> {
            a: A,
        }
        impl<A: T1> T2 for S2<A> {
            spec fn f(&self) -> bool {
                true
            }
        }
    } => Err(err) => assert_vir_error_msg(err, "found a cyclic self-reference in a trait definition, which may result in nontermination")
}

test_verify_one_file! {
    #[test] test_impl_trait_bound_cycle3 verus_code! {
        struct R {}
        struct S {}
        impl U for R {
            fn m() {}
        }
        impl T<R> for S {}
        spec fn g<A: T<R>>() -> bool { true }
        spec fn f() -> bool { g::<S>() }
        trait U {
            fn m() requires f();
        }
        trait T<A: U> {}
    } => Err(err) => assert_vir_error_msg(err, "found a cyclic self-reference in a trait definition, which may result in nontermination")
}

test_verify_one_file! {
    #[test] trait_fn_with_0_params verus_code! {
        trait Tr {
            spec fn f() -> int;

            fn exec_f() -> (i: u64)
                ensures i as int == Self::f();
        }

        struct X {}
        struct Y {}

        impl Tr for X {
            spec fn f() -> int { 5 }

            fn exec_f() -> u64 {
                5
            }
        }

        impl Tr for Y {
            spec fn f() -> int { 6 }

            fn exec_f() -> u64 {
                6
            }
        }

        proof fn test() {
            assert(X::f() == 5);
            assert(Y::f() == 6);
        }

        proof fn test2() {
            assert(X::f() == Y::f()); // FAILS
        }

        proof fn test3<A: Tr, B: Tr>() {
            assert(A::f() == B::f()); // FAILS
        }

        fn test4() {
            let x1 = X::exec_f();
            let x2 = X::exec_f();
            assert(x1 == x2);
        }

        fn test5() {
            let x1 = X::exec_f();
            let x2 = Y::exec_f();
            assert(x1 == x2); // FAILS
        }

        fn test6<A: Tr, B: Tr>() {
            let x1 = A::exec_f();
            let x2 = B::exec_f();
            assert(x1 == x2); // FAILS
        }
    } => Err(err) => assert_fails(err, 4)
}

test_verify_one_file! {
    #[test] trait_req_ens_poly verus_code! {
        pub trait Key: Sized {
            spec fn lt(self) -> bool;

            proof fn zero_properties()
                ensures
                    forall|k: Self| k.lt();
        }

        struct KeyInt {
            i: usize,
        }

        impl Key for KeyInt {
            closed spec fn lt(self) -> bool { true }
            proof fn zero_properties() {}
        }
    } => Ok(())
}

test_verify_one_file! {
    #[test] trait_implement_all_trait_items verus_code! {
        trait T {
            proof fn unprovable(&self)
                ensures false;
        }
        struct S { }
        impl T for S { }

        proof fn foo<J: T>(t: J)
            ensures false
        {
            t.unprovable();
            assert(false);
        }

        proof fn some_proof() {
            let s = S { };
            foo::<S>(s);
            assert(false);
        }
    } => Err(err) => assert_rust_error_msg(err, "not all trait items implemented, missing: `unprovable`")
}

test_verify_one_file! {
    #[test] proof_fn_spec_self verus_code! {
        trait Bar {
            proof fn bar(&self, other: &Self);
        }

        proof fn consume<V>(v: V) { }

        struct X;
        impl Bar for X {
            proof fn bar(&self, other: &Self)
            {
                consume(*self); // fine, since 'self' is spec-mode
                consume(*self);
            }
        }

        trait Qux {
            proof fn bar(&self, other: &Self)
                ensures self != other; // FAILS
        }

        struct Y { some_int: u8 }
        impl Qux for Y {
            proof fn bar(&self, other: &Self)
            {
            }
        }
    } => Err(err) => assert_one_fails(err)
}

test_verify_one_file! {
    #[test] proof_fn_spec_self_with_proof_arg verus_code! {
        trait Bar {
            proof fn bar(&self, tracked other: &Self);
        }

        proof fn consume<V>(tracked v: V) { }

        struct X;
        impl Bar for X {
            proof fn bar(&self, tracked other: &Self)
            {
                consume(*other);
            }
        }
    } => Err(err) => assert_vir_error_msg(err, "cannot move out of `*other` which is behind a shared reference")
}

test_verify_one_file! {
    #[test] test_specialize_self_types verus_code! {
        trait T { spec fn f(&self) -> int; }
        struct S {}
        impl T for S { spec fn f(&self) -> int { 1 } }
        impl T for int { spec fn f(&self) -> int { 2 + *self } }
        impl T for FnSpec(int) -> int { spec fn f(&self) -> int { (*self)(3) } }

        proof fn test(x: int, y: FnSpec(int) -> int) {
            assert(x.f() == x + 2);
            assert(y.f() == y(3));
        }
    } => Ok(())
}

test_verify_one_file! {
    #[test] test_specialize_self_types_fail verus_code! {
        trait T { spec fn f(&self) -> int; }
        struct S {}
        impl T for S { spec fn f(&self) -> int { 1 } }
        impl T for int { spec fn f(&self) -> int { 2 + *self } }
        impl T for FnSpec(int) -> int { spec fn f(&self) -> int { (*self)(3) } }

        proof fn test(x: int, y: FnSpec(int) -> int) {
            assert(x.f() == x + 2);
            assert(y.f() == y(3));
            assert(false); // FAILS
        }
    } => Err(err) => assert_one_fails(err)
}

test_verify_one_file! {
    #[test] test_specialize1 verus_code! {
        trait T { spec fn f(&self) -> bool; }
        struct S<A> { a: A }
        impl T for S<u8> { spec fn f(&self) -> bool { true } }
        impl T for S<bool> { spec fn f(&self) -> bool { false } }
        proof fn test(x: S<u8>, y: S<bool>) {
            assert(x.f());
            assert(!y.f());
        }
    } => Ok(())
}

test_verify_one_file! {
    #[test] test_specialize1_fails verus_code! {
        trait T { spec fn f(&self) -> bool; }
        struct S<A> { a: A }
        impl T for S<u8> { spec fn f(&self) -> bool { true } }
        impl T for S<bool> { spec fn f(&self) -> bool { false } }
        proof fn test(x: S<u8>, y: S<bool>) {
            assert(x.f() == y.f()); // FAILS
        }
    } => Err(err) => assert_one_fails(err)
}

test_verify_one_file! {
    #[test] test_specialize2 verus_code! {
        trait T { spec fn f() -> bool; }
        struct S<A> { a: A }
        impl T for S<u8> { spec fn f() -> bool { true } }
        impl T for S<bool> { spec fn f() -> bool { false } }
        proof fn test() {
            assert(S::<u8>::f());
            assert(!S::<bool>::f());
        }
    } => Ok(())
}

test_verify_one_file! {
    #[test] test_specialize2_fails verus_code! {
        trait T { spec fn f() -> bool; }
        struct S<A> { a: A }
        impl T for S<u8> { spec fn f() -> bool { true } }
        impl T for S<bool> { spec fn f() -> bool { false } }
        proof fn test() {
            assert(S::<u8>::f() == S::<bool>::f()); // FAILS
        }
    } => Err(err) => assert_one_fails(err)
}

test_verify_one_file! {
    #[test] test_specialize2_decorated_fails verus_code! {
        trait T { spec fn f() -> bool; }
        struct S<A> { a: A }
        impl T for S<u8> { spec fn f() -> bool { true } }
        impl T for S<&u8> { spec fn f() -> bool { false } }
        proof fn test() {
            assert(S::<u8>::f() == S::<&u8>::f()); // FAILS
        }
    } => Err(err) => assert_one_fails(err)
}

test_verify_one_file! {
    #[test] test_specialize3 verus_code! {
        trait T<A> { spec fn f(&self, a: A) -> bool; }
        struct S {}
        impl T<u8> for S { spec fn f(&self, a: u8) -> bool { true } }
        impl T<u16> for S { spec fn f(&self, a: u16) -> bool { false } }
        proof fn test(x: S) {
            assert(x.f(1u8));
            assert(!x.f(1u16));
        }
    } => Ok(())
}

test_verify_one_file! {
    #[test] test_specialize3_fails verus_code! {
        trait T<A> { spec fn f(&self, a: A) -> bool; }
        struct S {}
        impl T<u8> for S { spec fn f(&self, a: u8) -> bool { true } }
        impl T<u16> for S { spec fn f(&self, a: u16) -> bool { false } }
        proof fn test(x: S) {
            assert(x.f(1u8) == x.f(1u16)); // FAILS
        }
    } => Err(err) => assert_one_fails(err)
}

test_verify_one_file! {
    #[test] test_specialize4 verus_code! {
        trait T<A> { spec fn f(a: A) -> bool; }
        struct S {}
        impl T<u8> for S { spec fn f(a: u8) -> bool { true } }
        impl T<u16> for S { spec fn f(a: u16) -> bool { false } }
        proof fn test() {
            assert(S::f(1u8));
            assert(!S::f(1u16));
        }
    } => Ok(())
}

test_verify_one_file! {
    #[test] test_specialize4_fails verus_code! {
        trait T<A> { spec fn f(a: A) -> bool; }
        struct S {}
        impl T<u8> for S { spec fn f(a: u8) -> bool { true } }
        impl T<u16> for S { spec fn f(a: u16) -> bool { false } }
        proof fn test() {
            assert(S::f(1u8) == S::f(1u16)); // FAILS
        }
    } => Err(err) => assert_one_fails(err)
}

test_verify_one_file! {
    #[test] test_specialize4_decorated_fails verus_code! {
        trait T<A> { spec fn f(a: A) -> bool; }
        struct S {}
        impl T<u8> for S { spec fn f(a: u8) -> bool { true } }
        impl T<&u8> for S { spec fn f(a: &u8) -> bool { false } }
        proof fn test() {
            assert(S::f(1u8) == S::f(&1u8)); // FAILS
        }
    } => Err(err) => assert_one_fails(err)
}

test_verify_one_file! {
    #[test] test_trait_inline verus_code! {
        pub trait T<A> { spec fn f(&self) -> int; }
        struct S { }
        impl T<u16> for S {
            #[verifier::inline]
            open spec fn f(&self) -> int { 7 }
        }
        proof fn test(x: &S) {
            assert(x.f() == 7);
        }
    } => Ok(())
}

test_verify_one_file! {
    #[test] test_trait_inline_fails verus_code! {
        pub trait T<A> { spec fn f(&self) -> int; }
        struct S { }
        impl T<u16> for S {
            #[verifier::inline]
            open spec fn f(&self) -> int { 7 }
        }
        proof fn test(x: &S) {
            assert(x.f() == 8); // FAILS
        }
    } => Err(err) => assert_one_fails(err)
}

test_verify_one_file! {
    #[test] test_trait_inline2 verus_code! {
        struct S<A> { a: A }
        trait T<A> { spec fn f(&self, i: int) -> A; }
        spec fn arbitrary<A>() -> A;
        impl<B> T<(B, bool)> for S<B> {
            #[verifier(inline)]
            spec fn f(&self, i: int) -> (B, bool) { arbitrary() }
        }
        proof fn foo(x: S<u64>)
            requires x.f(33) == (19u64, true),
        {
        }
    } => Ok(())
}

test_verify_one_file! {
    #[test] recommends_in_ensures_issue370 verus_code! {
        trait Foo  {
            spec fn specfoo(&self)->bool
              recommends true;

            exec fn execfoo(&self)
              ensures self.specfoo(); // FAILS
        }

        struct Bar;
        impl Foo for Bar {
            spec fn specfoo(&self) -> bool {
                false // Just to trigger a verif failure
            }

            exec fn execfoo(&self) {
            }
        }
    } => Err(err) => assert_one_fails(err)
}

test_verify_one_file! {
    #[test] trait_fn_opaqueness verus_code! {
        trait Foo {
            #[verifier::opaque]
            spec fn foo(&self) -> bool;
        }
    } => Err(err) => assert_vir_error_msg(err, "opaque has no effect on a function without a body")
}

test_verify_one_file! {
    #[test] disallow_drop_with_requires verus_code! {
        struct A { v: u64 }

        impl Drop for A {
            fn drop(&mut self)
                requires false
            {
            }
        }
    } => Err(err) => assert_vir_error_msg(err, "requires are not allowed on the implementation for Drop")
}

test_verify_one_file! {
    #[test] allow_drop_without_requires_and_opens_invariants_none verus_code! {
        struct A { v: u64 }

        impl Drop for A {
            fn drop(&mut self)
                opens_invariants none
            { }
        }
    } => Ok(())
}

test_verify_one_file! {
    #[test] allow_external_drop_with_requires verus_code! {
        struct A { v: u64 }

        impl Drop for A {
            #[verifier::external]
            fn drop(&mut self)
                requires false
            {
            }
        }
    } => Ok(())
}

test_verify_one_file! {
    #[test] diallow_external_body_drop_with_requires verus_code! {
        struct A { v: u64 }

        impl Drop for A {
            #[verifier::external_body]
            fn drop(&mut self)
                requires false
            {
            }
        }
    } => Err(err) => assert_vir_error_msg(err, "requires are not allowed on the implementation for Drop")
}

test_verify_one_file! {
    #[test] diallow_open_invariants_on_drop verus_code! {
        struct A { v: u64 }

        impl Drop for A {
            fn drop(&mut self)
            {
            }
        }
    } => Err(err) => assert_vir_error_msg(err, "the implementation for Drop must be marked opens_invariants none")
}

test_verify_one_file! {
    #[test] allow_unwrapping_syntax_for_trait_exec_decls verus_code! {
        tracked struct AType {
            v: nat,
        }

        trait ATrait {
            exec fn afun(Tracked(aparam): Tracked<&mut AType>)
                requires old(aparam) == (AType { v: 41 }),
                ensures aparam == (AType { v: 41 });
        }

        struct AnotherType {}

        impl ATrait for AnotherType {
            exec fn afun(Tracked(aparam): Tracked<&mut AType>) {
                assert(aparam.v == 41);
            }
        }
    } => Ok(())
}

test_verify_one_file! {
    #[test] trait_argument_names_issue278_1 verus_code! {
        trait T {
            fn f(&self, a: usize) -> (res: usize)
                ensures res == a;
        }

        struct S { }

        impl T for S {
            fn f(&self, b: usize) -> usize {
                b
            }
        }
    } => Ok(())
}

test_verify_one_file! {
    #[test] trait_argument_names_issue278_2 verus_code! {
        trait T {
            fn f(&self, a: usize) -> (res: usize)
                ensures res == a;
        }

        struct S { }

        impl T for S {
            fn f(&self, b: usize) -> (result: usize) {
                b
            }
        }
    } => Ok(())
}

test_verify_one_file! {
    #[test] trait_argument_names_issue278_3 verus_code! {
        trait T {
            fn f(&self, a: usize) -> (res: usize)
                ensures res == a; // FAILS
        }

        struct S { }

        impl T for S {
            fn f(&self, b: usize) -> (result: usize) {
                0
            }
        }
    } => Err(err) => assert_one_fails(err)
}

test_verify_one_file! {
    #[test] impl_of_non_private_trait_fn_must_be_open_or_closed_1_regression_382 verus_code! {
        mod m1 {
            pub trait SomeTrait {
                spec fn foo(&self) -> bool;
            }

            struct SomeType { b: bool }

            impl SomeTrait for SomeType {
                spec fn foo(&self) -> bool {
                    self.b
                }
            }
        }
    } => Err(err) => assert_vir_error_msg(err, "open/closed is required for implementations of non-private traits")
}

test_verify_one_file! {
    #[test] impl_of_non_private_trait_fn_must_be_open_or_closed_2_regression_382 verus_code! {
        mod m1 {
            pub(super) trait SomeTrait {
                spec fn foo(&self) -> bool;
            }

            struct SomeType { b: bool }

            impl SomeTrait for SomeType {
                spec fn foo(&self) -> bool {
                    self.b
                }
            }
        }
    } => Err(err) => assert_vir_error_msg(err, "open/closed is required for implementations of non-private traits")
}

test_verify_one_file! {
    #[test] disallow_open_on_trait_fn_decl verus_code! {
        pub trait SomeTrait {
            open spec fn foo(&self) -> bool;
        }
    } => Err(err) => assert_vir_error_msg(err, "trait function declarations cannot be open or closed, as they don't have a body")
}

test_verify_one_file! {
    #[test] require_open_closed_on_pub_crate verus_code! {
        mod m1 {
            use vstd::prelude::*;

            pub(crate) trait T {
                spec fn f() -> int;
            }
            pub(crate) struct S;
            impl T for S {
                spec fn f() -> int { 5 }
            }
        }
    } => Err(err) => assert_vir_error_msg(err, "open/closed is required for implementations of non-private traits")
}

test_verify_one_file! {
    #[test] trait_return_unit verus_code! {
        struct S;

        pub trait E<V> {
            fn e(&self) -> V;
        }

        impl E<u64> for S {
            fn e(&self) -> u64 {
                7
            }
        }

        impl E<()> for S {
            fn e(&self) {
                ()
            }
        }

        pub trait View<V> {
            spec fn view(&self) -> V;
        }

        impl View<int> for S {
            closed spec fn view(&self) -> int {
                7
            }
        }

        // See https://github.com/verus-lang/verus/issues/682
        impl View<()> for S {
            closed spec fn view(&self) {
                ()
            }
        }

        pub trait T {
            spec fn view(&self);
        }

        impl T for S {
            closed spec fn view(&self) {
                ()
            }
        }

        proof fn test<A: View<()>>(a: A) {
            a.view()
        }

        pub trait U {
            fn ff(&self) ensures 2 + 2 == 4;
        }

        impl U for S {
            fn ff(&self) {
                assert(2 + 2 == 4);
            }
        }
    } => Ok(())
}

test_verify_one_file! {
    #[test] termination_fail_issue784 verus_code! {
        enum Option<V> { Some(V), None }

        trait Tr {
            spec fn stuff() -> bool;
        }

        struct X { }

        // impl&%0
        impl Tr for X
        {
            spec fn stuff() -> bool {
                alpaca()                                // (1)
            }
        }

        spec fn alpaca() -> bool {
            // depends on the bound `X: Tr`
            // which depends on the above trait impl
            // which in turn depends on `alpaca`
            (P::<X> { t: Option::None }).orange()               // (2)
        }

        struct P<T> {
            t: Option<T>,
        }

        trait Zr {
            spec fn orange(&self) -> bool;
        }

        // impl&%1
        impl<T: Tr> Zr for P<T> {
            spec fn orange(&self) -> bool {
                !T::stuff()                             // (3)
            }
        }

        proof fn paradox() {
            assert(alpaca() == !alpaca());
            assert(false);
        }
    } => Err(err) => assert_vir_error_msg(err, "found a cyclic self-reference in a trait definition")
}

test_verify_one_file! {
    #[test] termination_fail_issue784_bigger_impl_chain verus_code! {
        // It appears we have a cycle, (1) -> (2) -> (4) -> (3) -> (1)
        //
        // However, (4), being generic, doesn't actually have a dependency on (3);
        // likewise (3), being generic, doesn't depend on (1).
        // Instead, the cycle shows up because the call at (2) relies on the
        // trait implementation 'impl 0'. Thus we should end up
        // with an edge (2) -> (1) and thus resulting in the cycle:
        //
        // (1) -> (2) -> (1)
        //
        // Also note that the dependence of (2) upon 'impl 0' is indirect.
        // Specifically, it relies on `P<Q<X>>: Zr` obtained from 'impl 2'
        // This in turn relies on `Q<X>: Yr` obtained from 'impl 1'
        // And this in turn relies on `X: Tr` obtained from 'impl 0'.

        enum Option<V> { Some(V), None }

        trait Tr {
            spec fn stuff() -> bool;
        }

        struct X { }

        // impl 0
        impl Tr for X
        {
            spec fn stuff() -> bool {
                alpaca()                                   // (1)
            }
        }

        spec fn alpaca() -> bool {
            // depends on the bound `X: Tr`
            // which depends on the above trait impl
            // which in turn depends on `alpaca`
            (P::<Q<X>> { t: Option::None }).orange()               // (2)
        }

        struct P<T> {
            t: Option<T>,
        }

        struct Q<T> {
            t: Option<T>,
        }

        trait Yr {
            spec fn banana() -> bool;
        }

        trait Zr {
            spec fn orange(&self) -> bool;
        }

        // impl 1
        impl<T: Tr> Yr for Q<T> {
            spec fn banana() -> bool {
                !T::stuff()                               // (3)
            }
        }

        // impl 2
        impl<T: Yr> Zr for P<T> {
            spec fn orange(&self) -> bool {
                T::banana()                               // (4)
            }
        }

        proof fn paradox() {
            assert(alpaca() == !alpaca());
            assert(false);
        }
    } => Err(err) => assert_vir_error_msg(err, "found a cyclic self-reference in a trait definition")
}

test_verify_one_file! {
    #[test] trait_bound_query verus_code! {
        // https://github.com/verus-lang/verus/issues/812
        trait T {}

        spec fn t<A>() -> bool { true }

        #[verifier::external_body]
        #[verifier::broadcast_forall]
        proof fn axiom_f<A: T>()
            ensures
                #[trigger] t::<A>(),
        {
        }

        struct S1;

        impl T for S1 {}
        fn test1() {
            assert(t::<S1>());
            let v1: u64 = 0;
            let v2: u64 = 0;
            assert(v1 * v2  >= 0) by(nonlinear_arith);
        }
    } => Ok(())
}

test_verify_one_file! {
    #[test] trait_bound_delayed verus_code! {
        trait T { proof fn q() ensures false; }

        spec fn f<A>(i: int) -> bool { false }

        #[verifier::external_body]
        #[verifier::broadcast_forall]
        proof fn p<A: T>(i: int)
            ensures f::<A>(i)
        {
        }

        struct S;
        impl T for S {
            proof fn q() {
                assert(f::<S>(7)); // FAILS
                // fails because we can't use the broadcast_forall with A = S
                // until after S: T has been established,
                // which can't happen until after S::q has been proven.
            }
        }

        proof fn test() {
            S::q();
            assert(false);
        }
    } => Err(err) => assert_one_fails(err)
}

test_verify_one_file! {
    #[test] trait_impl_bound_regression_833_0 verus_code! {
        mod m1 {
            pub trait MyView {
                type V;
            }
        }

        mod m2 {
            pub trait ViewOption {
                type X;
            }

            struct A<T>(T);

            impl<T: crate::m1::MyView> ViewOption for A<T>
            {
                type X = A<T::V>;
            }
        }
    } => Ok(())
}

test_verify_one_file! {
    #[test] trait_assoc_type_bound verus_code! {
        trait A {
            type B;
        }

        exec fn foo<T: A>(b: T::B) {
        }
    } => Ok(())
}

test_verify_one_file! {
    #[test] trait_impl_bound_regression_724 verus_code! {
        use vstd::prelude::*;

        exec fn foo<T: View>(c : T::V)
        {
        }
    } => Ok(())
}

test_verify_one_file! {
    #[test] trait_impl_bound_regression_833_1 verus_code! {
        use vstd::prelude::*;

        pub trait ViewOption {
            type X;
        }

        impl<T:View> ViewOption for Option<T>
        {
            type X = Option<T::V>;
        }
    } => Ok(())
}

test_verify_one_file! {
    #[test] trait_impl_bound_regression_848 verus_code! {
        use vstd::prelude::*;

        pub trait TView { }

        pub trait B<T>
            where T: View, T::V: TView {
        }
    } => Ok(())
}

test_verify_one_file! {
    #[test] trait_self_bound verus_code! {
        trait A {
            spec fn a(&self) -> bool;

            proof fn foo(&self)
                ensures self.a();
        }

        trait B: A {
            spec fn b(&self) -> bool;

            proof fn bar(&self)
                ensures (self.a() == self.b()) ==> self.b();
        }

        impl A for bool {
            spec fn a(&self) -> bool { true }

            proof fn foo(&self) { }
        }

        impl B for bool {
            spec fn b(&self) -> bool { self.a() || false }

            proof fn bar(&self) { }
        }

        proof fn gen<T: B>(t: T)
            requires t.b() == t.a()
        {
            t.foo();
            assert(t.b());
        }
    } => Ok(())
}

test_verify_one_file! {
<<<<<<< HEAD
    #[test] test_default1 verus_code! {
        trait T {
            spec fn f() -> int { 3 }
        }
        struct S1;
        struct S2;
        impl T for S1 { }
        impl T for S2 { spec fn f() -> int { 4 } }
        proof fn test() {
            assert(S1::f() == 3);
            assert(S2::f() == 4);
            assert(S2::f() == 3); // FAILS
        }
    } => Err(err) => assert_one_fails(err)
}

test_verify_one_file! {
    #[test] test_default2 verus_code! {
        trait T {
            spec fn f() -> int;
            spec fn g() -> int { 3 }
        }
        struct S;
        impl T for S { spec fn f() -> int { Self::g() } }
        proof fn test() {
            assert(S::f() == 3);
        }
    } => Ok(())
}

test_verify_one_file! {
    #[test] test_default3 verus_code! {
        trait T {
            spec fn f() -> int;
            spec fn g() -> int { Self::f() }
        }
        struct S;
        impl T for S { spec fn f() -> int { 3 } }
        proof fn test() {
            assert(S::g() == 3);
        }
    } => Ok(())
}

test_verify_one_file! {
    #[test] test_default4 verus_code! {
        trait T {
            spec fn f() -> int;
            spec fn g() -> int { Self::f() }
        }
        struct S;
        impl T for S { spec fn f() -> int { Self::g() } }
    } => Err(err) => assert_vir_error_msg(err, "recursive function must have a decreases clause")
}

test_verify_one_file! {
    #[test] test_default5 verus_code! {
        trait T {
            spec fn f(i: int) -> int;
            spec fn g(i: int) -> int decreases i { Self::f(i) }
        }
        struct S;
        impl T for S { spec fn f(i: int) -> int decreases i { Self::g(i) } }
    } => Err(err) => assert_vir_error_msg(err, "trait default methods do not yet support recursion and decreases")
}

test_verify_one_file! {
    #[test] test_default6 verus_code! {
        trait T<A, B> {
            spec fn f(a: A, b: B) -> (A, B) { (a, b) }
            spec fn g(a: A, b: B) -> (A, B);
        }
        struct S<C>(C);
        impl<D> T<bool, D> for S<D> {
            spec fn g(x: bool, y: D) -> (bool, D) { Self::f(x, y) }
        }
        proof fn test() {
            assert(S::g(true, 5int) == (true, 5int));
            assert(false); // FAILS
        }
    } => Err(err) => assert_one_fails(err)
}

test_verify_one_file! {
    #[test] test_default7 verus_code! {
        trait T {
            proof fn f() {
                assert(false); // FAILS
            }
        }
        struct S1;
        struct S2;
        impl T for S1 {}
        impl T for S2 {}
        proof fn test() {
            S1::f();
            S2::f();
        }
    } => Err(err) => assert_one_fails(err)
}

test_verify_one_file! {
    #[test] test_default8 verus_code! {
        pub trait T {
            spec fn f() -> int;
            proof fn g() ensures Self::f() > 10;
            proof fn h() ensures Self::f() >= 10 {
                Self::g()
            }
        }
        mod m1 {
            pub struct S;
            impl crate::T for S {
                closed spec fn f() -> builtin::int { 15 }
                proof fn g() {}
            }
        }
        proof fn test() {
            crate::m1::S::h();
            assert(crate::m1::S::f() >= 10);
            assert(crate::m1::S::f() > 10); // FAILS
        }
    } => Err(err) => assert_one_fails(err)
}

test_verify_one_file! {
    #[test] test_default9 verus_code! {
        struct S;
        trait T {
            proof fn f(tracked s: S) -> (tracked r: (S, S)) {
                (s, s)
            }
        }
    } => Err(err) => assert_vir_error_msg(err, "use of moved value: `s`")
=======
    #[ignore] #[test] associated_type_bound_lifetime_regression_955 verus_code! {
        use vstd::prelude::View;

        pub trait A {
            type Input: View;
            type Output: View;
        }

        pub trait B {
            type MyA: A;

            fn foo(input: <Self::MyA as A>::Input) -> <Self::MyA as A>::Output;
        }
    } => Ok(())
>>>>>>> 5b406c2a
}<|MERGE_RESOLUTION|>--- conflicted
+++ resolved
@@ -2771,7 +2771,6 @@
 }
 
 test_verify_one_file! {
-<<<<<<< HEAD
     #[test] test_default1 verus_code! {
         trait T {
             spec fn f() -> int { 3 }
@@ -2906,20 +2905,4 @@
             }
         }
     } => Err(err) => assert_vir_error_msg(err, "use of moved value: `s`")
-=======
-    #[ignore] #[test] associated_type_bound_lifetime_regression_955 verus_code! {
-        use vstd::prelude::View;
-
-        pub trait A {
-            type Input: View;
-            type Output: View;
-        }
-
-        pub trait B {
-            type MyA: A;
-
-            fn foo(input: <Self::MyA as A>::Input) -> <Self::MyA as A>::Output;
-        }
-    } => Ok(())
->>>>>>> 5b406c2a
 }