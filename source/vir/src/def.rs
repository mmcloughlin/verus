--- conflicted
+++ resolved
@@ -598,11 +598,7 @@
         Arc::new(Spanned { span: span, x: x })
     }
 
-<<<<<<< HEAD
-    pub fn new_x<X2>(&self, x: X2) -> Arc<Spanned<X2>> {
-=======
     pub fn new_x(&self, x: X) -> Arc<Spanned<X>> {
->>>>>>> 19ac5b08
         Arc::new(Spanned { span: self.span.clone(), x })
     }
 
