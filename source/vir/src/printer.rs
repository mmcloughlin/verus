--- conflicted
+++ resolved
@@ -334,12 +334,15 @@
 pub fn write_krate(mut write: impl std::io::Write, vir_crate: &Krate, opts: &ToDebugSNodeOpts) {
     let mut nw = NodeWriter::new_vir();
 
-<<<<<<< HEAD
-    let KrateX { datatypes, functions, traits, module_ids, external_fns, external_types } =
-=======
-    let KrateX { datatypes, functions, traits, module_ids, external_fns, path_as_rust_names: _ } =
->>>>>>> 289458d5
-        &**vir_crate;
+    let KrateX {
+        datatypes,
+        functions,
+        traits,
+        module_ids,
+        external_fns,
+        external_types,
+        path_as_rust_names: _,
+    } = &**vir_crate;
     for datatype in datatypes.iter() {
         if opts.no_span {
             writeln!(&mut write, ";; {}", &datatype.span.as_string)
