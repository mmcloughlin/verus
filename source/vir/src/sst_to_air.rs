use crate::ast::{
    BinaryOp, Fun, Ident, Idents, IntRange, Mode, Params, Path, SpannedTyped, Typ, TypX, Typs,
    UnaryOp, UnaryOpr,
};
use crate::ast_util::{bitwidth_from_type, get_field, get_variant};
use crate::context::Ctx;
use crate::def::{
    fun_to_string, path_to_string, prefix_box, prefix_ensures, prefix_fuel_id, prefix_requires,
    suffix_global_id, suffix_local_expr_id, suffix_local_stmt_id, suffix_local_unique_id,
    suffix_typ_param_id, variant_field_ident, variant_ident, SnapPos, SpanKind, Spanned, FUEL_BOOL,
    FUEL_BOOL_DEFAULT, FUEL_DEFAULTS, FUEL_ID, FUEL_PARAM, FUEL_TYPE, POLY, SNAPSHOT_CALL, SUCC,
    SUFFIX_SNAP_JOIN, SUFFIX_SNAP_MUT, SUFFIX_SNAP_WHILE_BEGIN, SUFFIX_SNAP_WHILE_END,
};
use crate::sst::{BndX, Dest, Exp, ExpX, LocalDecl, Stm, StmX, UniqueIdent};
use crate::sst_vars::AssignMap;
use crate::util::vec_map;
use air::ast::{
    BindX, BinderX, Binders, Command, CommandX, Commands, Constant, Decl, DeclX, Expr, ExprX,
    MultiOp, Quant, QueryX, Span, Stmt, StmtX, Trigger, Triggers,
};
use air::ast_util::{
    bool_typ, bv_typ, ident_apply, ident_binder, ident_typ, ident_var, int_typ, mk_and,
    mk_bind_expr, mk_eq, mk_exists, mk_implies, mk_ite, mk_not, mk_or, str_apply, str_ident,
    str_typ, str_var, string_var,
};
use sise::ListReadUtil;
use std::collections::{HashMap, HashSet};
use std::sync::Arc;

#[inline(always)]
pub(crate) fn fun_to_air_ident(fun: &Fun) -> Ident {
    Arc::new(fun_to_string(fun))
}

#[inline(always)]
pub(crate) fn path_to_air_ident(path: &Path) -> Ident {
    Arc::new(path_to_string(path))
}

pub(crate) fn apply_range_fun(name: &str, range: &IntRange, exprs: Vec<Expr>) -> Expr {
    let mut args = exprs;
    match range {
        IntRange::Int | IntRange::Nat => {}
        IntRange::U(range) | IntRange::I(range) => {
            let bits = Constant::Nat(Arc::new(range.to_string()));
            args.insert(0, Arc::new(ExprX::Const(bits)));
        }
        IntRange::USize | IntRange::ISize => {
            args.insert(0, str_var(crate::def::ARCH_SIZE));
        }
    }
    str_apply(name, &args)
}

pub(crate) fn typ_to_air(_ctx: &Ctx, typ: &Typ) -> air::ast::Typ {
    match &**typ {
        TypX::Int(_) => int_typ(),
        TypX::Bool => bool_typ(),
        TypX::Tuple(_) => panic!("internal error: Tuple should have been removed by ast_simplify"),
        TypX::Lambda(..) => Arc::new(air::ast::TypX::Lambda),
        TypX::Datatype(path, _) => ident_typ(&path_to_air_ident(path)),
        TypX::Boxed(_) => str_typ(POLY),
        TypX::TypParam(_) => str_typ(POLY),
        TypX::TypeId => str_typ(crate::def::TYPE),
        TypX::Air(t) => t.clone(),
    }
}

// SMT-level type identifiers.
// We currently rely on these type identifiers for:
// 1) Axioms about unboxing integer refinement types (nat, u8, etc.)
// 2) The box(unbox(x)) == x axiom
pub fn typ_to_id(typ: &Typ) -> Expr {
    match &**typ {
        TypX::Int(range) => match range {
            IntRange::Int => str_var(crate::def::TYPE_ID_INT),
            IntRange::Nat => str_var(crate::def::TYPE_ID_NAT),
            IntRange::U(_) | IntRange::USize => {
                apply_range_fun(crate::def::TYPE_ID_UINT, range, vec![])
            }
            IntRange::I(_) | IntRange::ISize => {
                apply_range_fun(crate::def::TYPE_ID_SINT, range, vec![])
            }
        },
        TypX::Bool => str_var(crate::def::TYPE_ID_BOOL),
        TypX::Tuple(_) => panic!("internal error: Tuple should have been removed by ast_simplify"),
        TypX::Lambda(..) => str_var(crate::def::TYPE_ID_FUN),
        TypX::Datatype(path, typs) => datatype_id(path, typs),
        TypX::Boxed(_) => panic!("internal error: type arguments should be unboxed"),
        TypX::TypParam(x) => ident_var(&suffix_typ_param_id(x)),
        TypX::TypeId => panic!("internal error: typ_to_id of TypeId"),
        TypX::Air(_) => panic!("internal error: typ_to_id of Air"),
    }
}

pub(crate) fn datatype_id(path: &Path, typs: &Typs) -> Expr {
    let f_name = crate::def::prefix_type_id(path);
    air::ast_util::ident_apply_or_var(&f_name, &Arc::new(vec_map(&**typs, typ_to_id)))
}

pub(crate) fn datatype_has_type(path: &Path, typs: &Typs, expr: &Expr) -> Expr {
    str_apply(crate::def::HAS_TYPE, &vec![expr.clone(), datatype_id(path, typs)])
}

// If expr has type typ, what can we assume to be true about expr?
// For refinement types, transparent datatypes potentially containing refinement types,
// and type variables potentially instantiated with refinement types, return Some invariant.
// For non-refinement types and abstract types, return None,
// since the SMT sorts for these types can express the types precisely with no need for refinement.
pub(crate) fn typ_invariant(ctx: &Ctx, typ: &Typ, expr: &Expr) -> Option<Expr> {
    // Should be kept in sync with vir::context::datatypes_invs
    match &**typ {
        TypX::Int(IntRange::Int) => None,
        TypX::Int(IntRange::Nat) => {
            let zero = Arc::new(ExprX::Const(Constant::Nat(Arc::new("0".to_string()))));
            Some(Arc::new(ExprX::Binary(air::ast::BinaryOp::Le, zero, expr.clone())))
        }
        TypX::Int(range) => {
            let f_name = match range {
                IntRange::Int => panic!("internal error: Int"),
                IntRange::Nat => panic!("internal error: Int"),
                IntRange::U(_) | IntRange::USize => crate::def::U_INV,
                IntRange::I(_) | IntRange::ISize => crate::def::I_INV,
            };
            Some(apply_range_fun(&f_name, &range, vec![expr.clone()]))
        }
        TypX::Datatype(path, typs) if ctx.datatypes_with_invariant.contains(path) => {
            let box_expr = ident_apply(&prefix_box(&path), &vec![expr.clone()]);
            Some(datatype_has_type(path, typs, &box_expr))
        }
        TypX::TypParam(x) => Some(str_apply(
            crate::def::HAS_TYPE,
            &vec![expr.clone(), ident_var(&suffix_typ_param_id(&x))],
        )),
        _ => None,
    }
}

fn try_box(expr: Expr, typ: &Typ) -> Option<Expr> {
    let f_name = match &**typ {
        TypX::Bool => Some(str_ident(crate::def::BOX_BOOL)),
        TypX::Int(_) => Some(str_ident(crate::def::BOX_INT)),
        TypX::Datatype(path, _) => Some(prefix_box(&path)),
        TypX::Tuple(_) => None,
        TypX::Lambda(..) => Some(str_ident(crate::def::BOX_FUN)),
        TypX::Boxed(_) => None,
        TypX::TypParam(_) => None,
        TypX::TypeId => None,
        TypX::Air(_) => None,
    };
    f_name.map(|f_name| ident_apply(&f_name, &vec![expr]))
}

fn try_unbox(expr: Expr, typ: &Typ) -> Option<Expr> {
    let f_name = match &**typ {
        TypX::Bool => Some(str_ident(crate::def::UNBOX_BOOL)),
        TypX::Int(_) => Some(str_ident(crate::def::UNBOX_INT)),
        TypX::Datatype(path, _) => Some(crate::def::prefix_unbox(&path)),
        TypX::Tuple(_) => None,
        TypX::Lambda(..) => Some(str_ident(crate::def::UNBOX_FUN)),
        TypX::Boxed(_) => None,
        TypX::TypParam(_) => None,
        TypX::TypeId => None,
        TypX::Air(_) => None,
    };
    f_name.map(|f_name| ident_apply(&f_name, &vec![expr]))
}

pub(crate) fn ctor_to_apply<'a>(
    ctx: &'a Ctx,
    path: &Path,
    variant: &Ident,
    binders: &'a Binders<Exp>,
) -> (Ident, impl Iterator<Item = &'a Arc<BinderX<Exp>>>) {
    let fields = &get_variant(&ctx.global.datatypes[path], variant).a;
    (variant_ident(path, &variant), fields.iter().map(move |f| get_field(binders, &f.name)))
}

pub(crate) fn constant_to_expr(_ctx: &Ctx, constant: &crate::ast::Constant) -> Expr {
    match constant {
        crate::ast::Constant::Bool(b) => Arc::new(ExprX::Const(Constant::Bool(*b))),
        crate::ast::Constant::Nat(s) => Arc::new(ExprX::Const(Constant::Nat(s.clone()))),
    }
}

pub(crate) fn exp_to_expr(ctx: &Ctx, exp: &Exp) -> Expr {
    match &exp.x {
        ExpX::Const(c) => {
            let expr = constant_to_expr(ctx, c);
            expr
        }
        ExpX::Var(x) => string_var(&suffix_local_unique_id(x)),
        ExpX::Old(span, x) => Arc::new(ExprX::Old(span.clone(), suffix_local_stmt_id(x))),
        ExpX::Call(x, typs, args) => {
            let name = suffix_global_id(&fun_to_air_ident(&x));
            let mut exprs: Vec<Expr> = vec_map(typs, typ_to_id);
            for arg in args.iter() {
                exprs.push(exp_to_expr(ctx, arg));
            }
            ident_apply(&name, &exprs)
        }
        ExpX::CallLambda(typ, e0, args) => {
            let e0 = exp_to_expr(ctx, e0);
            let args = vec_map(args, |e| exp_to_expr(ctx, e));
            Arc::new(ExprX::ApplyLambda(typ_to_air(ctx, typ), e0, Arc::new(args)))
        }
        ExpX::Ctor(path, variant, binders) => {
            let (variant, args) = ctor_to_apply(ctx, path, variant, binders);
            let args = args.map(|b| exp_to_expr(ctx, &b.a)).collect::<Vec<_>>();
            Arc::new(ExprX::Apply(variant, Arc::new(args)))
        }
        ExpX::Unary(op, exp) => match op {
            UnaryOp::Not => mk_not(&exp_to_expr(ctx, exp)),
            UnaryOp::Trigger(_) => exp_to_expr(ctx, exp),
            UnaryOp::Clip(IntRange::Int) => exp_to_expr(ctx, exp),
            UnaryOp::Clip(range) => {
                let expr = exp_to_expr(ctx, exp);
                let f_name = match range {
                    IntRange::Int => panic!("internal error: Int"),
                    IntRange::Nat => crate::def::NAT_CLIP,
                    IntRange::U(_) | IntRange::USize => crate::def::U_CLIP,
                    IntRange::I(_) | IntRange::ISize => crate::def::I_CLIP,
                };
                apply_range_fun(&f_name, &range, vec![expr])
            }
        },
        ExpX::UnaryOpr(op, exp) => match op {
            UnaryOpr::Box(typ) => {
                let expr = exp_to_expr(ctx, exp);
                try_box(expr, typ).expect("Box")
            }
            UnaryOpr::Unbox(typ) => {
                let expr = exp_to_expr(ctx, exp);
                try_unbox(expr, typ).expect("Unbox")
            }
            UnaryOpr::IsVariant { datatype, variant } => {
                let expr = exp_to_expr(ctx, exp);
                let name = Arc::new(format!("is-{}", variant_ident(datatype, variant)));
                Arc::new(ExprX::Apply(name, Arc::new(vec![expr])))
            }
            UnaryOpr::TupleField { .. } => {
                panic!("internal error: TupleField should have been removed before here")
            }
            UnaryOpr::Field { datatype, variant, field } => {
                // TODO: this should include datatype, variant in the function name
                let expr = exp_to_expr(ctx, exp);
                Arc::new(ExprX::Apply(
                    variant_field_ident(datatype, variant, field),
                    Arc::new(vec![expr]),
                ))
            }
        },
        ExpX::Binary(op, lhs, rhs) => {
            let lh = exp_to_expr(ctx, lhs);
            let rh = exp_to_expr(ctx, rhs);
            let expx = match op {
                BinaryOp::And => {
                    return mk_and(&vec![lh, rh]);
                }
                BinaryOp::Or => {
                    return mk_or(&vec![lh, rh]);
                }
                BinaryOp::Implies => {
                    return mk_implies(&lh, &rh);
                }
                BinaryOp::Add => ExprX::Multi(MultiOp::Add, Arc::new(vec![lh, rh])),
                BinaryOp::Sub => ExprX::Multi(MultiOp::Sub, Arc::new(vec![lh, rh])),
                BinaryOp::Mul => ExprX::Multi(MultiOp::Mul, Arc::new(vec![lh, rh])),
                BinaryOp::Ne => {
                    let eq = ExprX::Binary(air::ast::BinaryOp::Eq, lh, rh);
                    ExprX::Unary(air::ast::UnaryOp::Not, Arc::new(eq))
                }
                // here the bv operation is translated to the integer versions
                BinaryOp::BitXor => {
                    ExprX::Apply(Arc::new(crate::def::UINT_XOR.to_string()), Arc::new(vec![lh, rh]))
                }
                BinaryOp::BitAnd => {
                    ExprX::Apply(Arc::new(crate::def::UINT_AND.to_string()), Arc::new(vec![lh, rh]))
                }
                BinaryOp::BitOr => {
                    ExprX::Apply(Arc::new(crate::def::UINT_OR.to_string()), Arc::new(vec![lh, rh]))
                }
                BinaryOp::Shl => {
                    ExprX::Apply(Arc::new(crate::def::UINT_SHL.to_string()), Arc::new(vec![lh, rh]))
                }
                BinaryOp::Shr => {
                    ExprX::Apply(Arc::new(crate::def::UINT_SHR.to_string()), Arc::new(vec![lh, rh]))
                }

                _ => {
                    let aop = match op {
                        BinaryOp::And => panic!("internal error"),
                        BinaryOp::Or => panic!("internal error"),
                        BinaryOp::Implies => panic!("internal error"),
                        BinaryOp::Eq(_) => air::ast::BinaryOp::Eq,
                        BinaryOp::Ne => panic!("internal error"),
                        BinaryOp::Le => air::ast::BinaryOp::Le,
                        BinaryOp::Ge => air::ast::BinaryOp::Ge,
                        BinaryOp::Lt => air::ast::BinaryOp::Lt,
                        BinaryOp::Gt => air::ast::BinaryOp::Gt,
                        BinaryOp::Add => panic!("internal error"),
                        BinaryOp::Sub => panic!("internal error"),
                        BinaryOp::Mul => panic!("internal error"),
                        BinaryOp::EuclideanDiv => air::ast::BinaryOp::EuclideanDiv,
                        BinaryOp::EuclideanMod => air::ast::BinaryOp::EuclideanMod,
                        BinaryOp::BitOr => panic!("internal error"),
                        BinaryOp::Shr => panic!("internal error"),
                        BinaryOp::Shl => panic!("internal error"),
                        BinaryOp::BitAnd => panic!("internal error"),
                        BinaryOp::BitXor => panic!("internal error"),
                        _ => panic!("unhandled bv operation translation {:?}", op),
                    };
                    ExprX::Binary(aop, lh, rh)
                }
            };
            Arc::new(expx)
        }
        ExpX::If(e1, e2, e3) => {
            mk_ite(&exp_to_expr(ctx, e1), &exp_to_expr(ctx, e2), &exp_to_expr(ctx, e3))
        }
        ExpX::Bind(bnd, exp) => match &bnd.x {
            BndX::Let(binders) => {
                let expr = exp_to_expr(ctx, exp);
                let binders = vec_map(&*binders, |b| {
                    Arc::new(BinderX {
                        name: suffix_local_expr_id(&b.name),
                        a: exp_to_expr(ctx, &b.a),
                    })
                });
                air::ast_util::mk_let(&binders, &expr)
            }
            BndX::Quant(quant, binders, trigs) => {
                let expr = exp_to_expr(ctx, exp);
                let mut invs: Vec<Expr> = Vec::new();
                for binder in binders.iter() {
                    let typ_inv = typ_invariant(
                        ctx,
                        &binder.a,
                        &ident_var(&suffix_local_expr_id(&binder.name)),
                    );
                    if let Some(inv) = typ_inv {
                        invs.push(inv);
                    }
                }
                let inv = mk_and(&invs);
                let expr = match quant {
                    Quant::Forall => mk_implies(&inv, &expr),
                    Quant::Exists => mk_and(&vec![inv, expr]),
                };
                let binders = vec_map(&*binders, |b| {
                    let name = match &*b.a {
                        // allow quantifiers over type parameters, generated for export_as_global_forall
                        TypX::TypeId => suffix_typ_param_id(&b.name),
                        _ => suffix_local_expr_id(&b.name),
                    };
                    Arc::new(BinderX { name, a: typ_to_air(ctx, &b.a) })
                });
                let triggers =
                    vec_map(&*trigs, |trig| Arc::new(vec_map(trig, |x| exp_to_expr(ctx, x))));
                air::ast_util::mk_quantifier(*quant, &binders, &triggers, &expr)
            }
            BndX::Lambda(binders) => {
                let expr = exp_to_expr(ctx, exp);
                let binders = vec_map(&*binders, |b| {
                    let name = suffix_local_expr_id(&b.name);
                    Arc::new(BinderX { name, a: typ_to_air(ctx, &b.a) })
                });
                air::ast_util::mk_lambda(&binders, &expr)
            }
            BndX::Choose(binder, trigs) => {
                let mut expr = exp_to_expr(ctx, exp);
                let name = suffix_local_expr_id(&binder.name);
                let typ = &binder.a;
                let typ_inv = typ_invariant(ctx, typ, &ident_var(&name));
                if let Some(inv) = &typ_inv {
                    expr = mk_and(&vec![inv.clone(), expr]);
                }
                let binder = Arc::new(BinderX { name, a: typ_to_air(ctx, typ) });
                let triggers =
                    vec_map(&*trigs, |trig| Arc::new(vec_map(trig, |x| exp_to_expr(ctx, x))));
                let bind = Arc::new(BindX::Choose(binder, Arc::new(triggers)));
                let mut choose_expr = Arc::new(ExprX::Bind(bind, expr));
                match (typ_inv, try_box(choose_expr.clone(), typ)) {
                    (Some(_), Some(boxed)) => {
                        // use as_type to coerce expression to some value of the requested type,
                        // even if the choose expression is unsatisfiable
                        let id = typ_to_id(typ);
                        let as_typed = str_apply(crate::def::AS_TYPE, &vec![boxed, id]);
                        choose_expr = try_unbox(as_typed, typ).expect("Choose: unbox");
                    }
                    _ => {}
                }
                choose_expr
            }
        },
    }
}

struct State {
    local_shared: Vec<Decl>, // shared between all queries for a single function
    local_bv_shared: Vec<Decl>, // used in bv mode, fixed width uint variables have corresponding bv types
    commands: Vec<Command>,
    snapshot_count: u32, // Used to ensure unique Idents for each snapshot
    sids: Vec<Ident>, // a stack of snapshot ids, the top one should dominate the current position in the AST
    snap_map: Vec<(Span, SnapPos)>, // Maps each statement's span to the closest dominating snapshot's ID
    assign_map: AssignMap, // Maps Maps each statement's span to the assigned variables (that can potentially be queried)
}

impl State {
    /// get the current sid (top of the scope stack)
    fn get_current_sid(&self) -> Ident {
        let last = self.sids.last().unwrap();
        return last.clone();
    }

    /// copy the current sid into a new scope (when entering a block)
    fn push_scope(&mut self) {
        let sid = self.get_current_sid();
        self.sids.push(sid);
    }

    /// pop off the scope (when exiting a block)
    fn pop_scope(&mut self) {
        self.sids.pop();
    }

    fn get_new_sid(&mut self, suffix: &str) -> Ident {
        self.snapshot_count += 1;
        return Arc::new(format!("{}{}", self.snapshot_count, suffix));
    }

    /// replace the current sid (without changing scope depth)
    fn update_current_sid(&mut self, suffix: &str) -> Ident {
        let sid = self.get_new_sid(suffix);
        self.sids.pop();
        self.sids.push(sid.clone());
        return sid;
    }

    // fn get_assigned_set(&self, stm: &Stm) -> HashSet<Arc<String>> {
    //     if let Some(s) = self.assign_map.get(&Arc::as_ptr(stm)) {
    //         return s.clone();
    //     }
    //     return HashSet::new();
    // }

    fn map_span(&mut self, stm: &Stm, kind: SpanKind) {
        let spos = SnapPos { snapshot_id: self.get_current_sid(), kind: kind };
        // let aset = self.get_assigned_set(stm);
        // println!("{:?} {:?}", stm.span, aset);
        self.snap_map.push((stm.span.clone(), spos));
    }
}

fn assume_var(span: &Span, x: &UniqueIdent, exp: &Exp) -> Stm {
    let x_var = SpannedTyped::new(&span, &exp.typ, ExpX::Var(x.clone()));
    let eqx = ExpX::Binary(BinaryOp::Eq(Mode::Spec), x_var, exp.clone());
    let eq = SpannedTyped::new(&span, &Arc::new(TypX::Bool), eqx);
    Spanned::new(span.clone(), StmX::Assume(eq))
}

fn one_stmt(stmts: Vec<Stmt>) -> Stmt {
    if stmts.len() == 1 { stmts[0].clone() } else { Arc::new(StmtX::Block(Arc::new(stmts))) }
}

// convert the sst expression into bv air expression
fn exp_to_bv_expr(state: &State, exp: &Exp) -> Expr {
    match &exp.x {
        ExpX::Const(crate::ast::Constant::Nat(s)) => {
            if let Some(width) = bitwidth_from_type(&exp.typ) {
                // The width is needed when printing bv constants.
                return Arc::new(ExprX::Const(Constant::BitVec(s.clone(), width)));
            }
            panic!("internal error: unable to get width from constant of type {:?}", exp.typ);
        }
        ExpX::Var(x) => {
            return string_var(&suffix_local_unique_id(x));
        }
        ExpX::Binary(op, lhs, rhs) => {
            let bop = match op {
                BinaryOp::Eq(_) => air::ast::BinaryOp::Eq,
                BinaryOp::Add => air::ast::BinaryOp::BitAdd,
                BinaryOp::Sub => air::ast::BinaryOp::BitSub,
                BinaryOp::Mul => air::ast::BinaryOp::BitMul,
                BinaryOp::EuclideanDiv => air::ast::BinaryOp::BitDiv,
                BinaryOp::EuclideanMod => air::ast::BinaryOp::BitMod,
                BinaryOp::Lt => air::ast::BinaryOp::BitLt,
                BinaryOp::Gt => air::ast::BinaryOp::BitGt,
                BinaryOp::Le => air::ast::BinaryOp::BitLe,
                BinaryOp::Ge => air::ast::BinaryOp::BitGe,
                // here the bv operation is translated as it is
                BinaryOp::BitXor => air::ast::BinaryOp::BitXor,
                BinaryOp::BitAnd => air::ast::BinaryOp::BitAnd,
                BinaryOp::BitOr => air::ast::BinaryOp::BitOr,
                BinaryOp::Shl => air::ast::BinaryOp::Shl,
                BinaryOp::Shr => air::ast::BinaryOp::Shr,
                _ => panic!("unhandled bv binary operation {:?}", op),
            };

<<<<<<< HEAD
            // TODO: change below codes. Current version would fail to infer bit-width sometimes
            if parent_width != 0 {
                let (lh, lwidth) = exp_to_bv_expr(state, lhs, parent_width);
                let (rh, rwidth) = exp_to_bv_expr(state, rhs, parent_width);
                assert!(lwidth == rwidth);
                return (Arc::new(ExprX::Binary(bop, lh, rh)), lwidth);
            } else {
                if let ExpX::Const(_) = lhs.x {
                    let (rh, rwidth) = exp_to_bv_expr(state, rhs, parent_width);
                    parent_width = rwidth;
                    let (lh, lwidth) = exp_to_bv_expr(state, lhs, parent_width);
                    assert!(lwidth == rwidth);
                    return (Arc::new(ExprX::Binary(bop, lh, rh)), lwidth);
                } else {
                    let (lh, lwidth) = exp_to_bv_expr(state, lhs, parent_width);
                    parent_width = lwidth;
                    let (rh, rwidth) = exp_to_bv_expr(state, rhs, parent_width);
                    assert!(lwidth == rwidth);
                    return (Arc::new(ExprX::Binary(bop, lh, rh)), lwidth);
                }
            }
        }
        ExpX::Unary(op, exp) => {
            // remove Clip and use the underlying bv operation
            // implicitly convert signed to unsigned
            if let UnaryOp::Clip(range) = op {
                let _ = match range {
                    IntRange::I(width) | IntRange::U(width) => {
                        return exp_to_bv_expr(state, exp, *width);
                    }
                    _ => panic!("unhandled bv clip {:?}", op),
                };
=======
            let lh = exp_to_bv_expr(state, lhs);
            let rh = exp_to_bv_expr(state, rhs);
            return Arc::new(ExprX::Binary(bop, lh, rh));
        }
        ExpX::Unary(op, exp) => {
            // remove Clip and use the underlying bv operation
            if let UnaryOp::Clip(_) = op {
                return exp_to_bv_expr(state, exp);
>>>>>>> 6d8eba96
            } else {
                panic!("unhandled bv unary operation {:?}", op);
            }
        }
        _ => panic!("unhandled bv expr conversion {:?}", exp.x),
    }
}

fn stm_to_stmts(ctx: &Ctx, state: &mut State, stm: &Stm) -> Vec<Stmt> {
    match &stm.x {
        StmX::Call(x, typs, args, dest) => {
            let mut stmts: Vec<Stmt> = Vec::new();
            let func = &ctx.func_map[x];
            if func.x.require.len() > 0 {
                let f_req = prefix_requires(&fun_to_air_ident(&func.x.name));
                let mut req_args = vec_map(typs, typ_to_id);
                for arg in args.iter() {
                    req_args.push(exp_to_expr(ctx, arg));
                }
                let e_req = Arc::new(ExprX::Apply(f_req, Arc::new(req_args)));
                let description = match &func.x.attrs.custom_req_err {
                    None => Some("precondition not satisfied".to_string()),
                    Some(s) => Some(s.clone()),
                };
                let spans = Arc::new(vec![Span { description, ..stm.span.clone() }]);
                stmts.push(Arc::new(StmtX::Assert(spans, e_req)));
            }
            let mut ens_args: Vec<Expr> = vec_map(typs, typ_to_id);
            match dest {
                None => {
                    for arg in args.iter() {
                        ens_args.push(exp_to_expr(ctx, arg));
                    }
                    if ctx.debug {
                        state.map_span(&stm, SpanKind::Full);
                    }
                }
                Some(Dest { var, is_init }) => {
                    let x = suffix_local_unique_id(&var);
                    let mut overwrite = false;
                    for arg in args.iter() {
                        let arg_x = crate::sst_visitor::map_exp_visitor(arg, &mut |e| match &e.x {
                            ExpX::Var(x) if x == var => {
                                overwrite = true;
                                SpannedTyped::new(
                                    &e.span,
                                    &e.typ,
                                    ExpX::Old(str_ident(SNAPSHOT_CALL), x.0.clone()),
                                )
                            }
                            _ => e.clone(),
                        });
                        ens_args.push(exp_to_expr(ctx, &arg_x));
                    }
                    if overwrite {
                        stmts.push(Arc::new(StmtX::Snapshot(str_ident(SNAPSHOT_CALL))));
                    }
                    ens_args.push(Arc::new(ExprX::Var(x.clone())));
                    if !*is_init {
                        let havoc = StmtX::Havoc(x.clone());
                        stmts.push(Arc::new(havoc));
                    }
                    if ctx.debug {
                        // Add a snapshot after we modify the destination
                        let sid = state.update_current_sid(SUFFIX_SNAP_MUT);
                        // Update the snap_map so that it reflects the state _after_ the
                        // statement takes effect.
                        state.map_span(&stm, SpanKind::Full);
                        let snapshot = Arc::new(StmtX::Snapshot(sid.clone()));
                        stmts.push(snapshot);
                    }
                }
            }
            if ctx.funcs_with_ensure_predicate.contains(&func.x.name) {
                let f_ens = prefix_ensures(&fun_to_air_ident(&func.x.name));
                let e_ens = Arc::new(ExprX::Apply(f_ens, Arc::new(ens_args)));
                stmts.push(Arc::new(StmtX::Assume(e_ens)));
            }
            vec![Arc::new(StmtX::Block(Arc::new(stmts)))] // wrap in block for readability
        }
        StmX::Assert(span2, expr) => {
            let air_expr = exp_to_expr(ctx, &expr);
            let mut spans: Vec<Span> = vec![stm.span.clone()];
            if let Some(span2) = span2 {
                spans.push(span2.clone());
            }
            if ctx.debug {
                state.map_span(&stm, SpanKind::Full);
            }
            vec![Arc::new(StmtX::Assert(Arc::new(spans), air_expr))]
        }
        StmX::AssertBV(expr) => {
            let spans: Vec<Span> = vec![stm.span.clone()];
            let local = state.local_bv_shared.clone();
            let air_expr = exp_to_bv_expr(&state, &expr);
            let assertion = Arc::new(StmtX::Assert(Arc::new(spans), air_expr));
            // this creates a separate query for the bv assertion
            let query = Arc::new(QueryX { local: Arc::new(local), assertion });
            state.commands.push(Arc::new(CommandX::CheckValid(query)));

            vec![Arc::new(StmtX::Assume(exp_to_expr(ctx, &expr)))]
        }
        StmX::Assume(expr) => {
            if ctx.debug {
                state.map_span(&stm, SpanKind::Full);
            }
            vec![Arc::new(StmtX::Assume(exp_to_expr(ctx, &expr)))]
        }
        StmX::Assign { lhs, rhs, is_init: true } => {
            stm_to_stmts(ctx, state, &assume_var(&stm.span, lhs, rhs))
        }
        StmX::Assign { lhs, rhs, is_init: false } => {
            let mut stmts: Vec<Stmt> = Vec::new();
            let name = suffix_local_unique_id(lhs);
            stmts.push(Arc::new(StmtX::Assign(name, exp_to_expr(ctx, rhs))));
            if ctx.debug {
                // Add a snapshot after we modify the destination
                let sid = state.update_current_sid(SUFFIX_SNAP_MUT);
                let snapshot = Arc::new(StmtX::Snapshot(sid.clone()));
                stmts.push(snapshot);
                // Update the snap_map so that it reflects the state _after_ the
                // statement takes effect.
                state.map_span(&stm, SpanKind::Full);
            }
            stmts
        }
        StmX::DeadEnd(s) => {
            vec![Arc::new(StmtX::DeadEnd(one_stmt(stm_to_stmts(ctx, state, s))))]
        }
        StmX::If(cond, lhs, rhs) => {
            let pos_cond = exp_to_expr(ctx, &cond);
            let neg_cond = Arc::new(ExprX::Unary(air::ast::UnaryOp::Not, pos_cond.clone()));
            let pos_assume = Arc::new(StmtX::Assume(pos_cond));
            let neg_assume = Arc::new(StmtX::Assume(neg_cond));
            let mut lhss = stm_to_stmts(ctx, state, lhs);
            let mut rhss = match rhs {
                None => vec![],
                Some(rhs) => stm_to_stmts(ctx, state, rhs),
            };
            lhss.insert(0, pos_assume);
            rhss.insert(0, neg_assume);
            let lblock = Arc::new(StmtX::Block(Arc::new(lhss)));
            let rblock = Arc::new(StmtX::Block(Arc::new(rhss)));
            let mut stmts = vec![Arc::new(StmtX::Switch(Arc::new(vec![lblock, rblock])))];
            if ctx.debug {
                // Add a snapshot for the state after we join the lhs and rhs back together
                let sid = state.update_current_sid(SUFFIX_SNAP_JOIN);
                let snapshot = Arc::new(StmtX::Snapshot(sid.clone()));
                stmts.push(snapshot);
                state.map_span(&stm, SpanKind::End);
            }
            stmts
        }
        StmX::While { cond_stms, cond_exp, body, invs, typ_inv_vars, modified_vars } => {
            let pos_cond = exp_to_expr(ctx, &cond_exp);
            let neg_cond = Arc::new(ExprX::Unary(air::ast::UnaryOp::Not, pos_cond.clone()));
            let pos_assume = Arc::new(StmtX::Assume(pos_cond));
            let neg_assume = Arc::new(StmtX::Assume(neg_cond));
            let invs: Vec<(Span, Expr)> =
                invs.iter().map(|e| (e.span.clone(), exp_to_expr(ctx, e))).collect();

            let entry_snap_id = if ctx.debug {
                // Add a snapshot to capture the start of the while loop
                // We add the snapshot via Block to avoid copying the entire AST of the loop body
                let entry_snap = state.update_current_sid(SUFFIX_SNAP_WHILE_BEGIN);
                Some(entry_snap)
            } else {
                None
            };

            let cond_stmts: Vec<Stmt> =
                cond_stms.iter().map(|s| stm_to_stmts(ctx, state, s)).flatten().collect();
            let mut air_body: Vec<Stmt> = Vec::new();
            air_body.append(&mut cond_stmts.clone());
            air_body.push(pos_assume);
            air_body.append(&mut stm_to_stmts(ctx, state, body));

            /*
            Generate a separate SMT query for the loop body.
            Rationale: large functions with while loops tend to be slow to verify.
            Therefore, it's good to try to factor large functions
            into smaller, easier-to-verify pieces.
            Since we have programmer-supplied invariants anyway,
            this is a good place for such refactoring.
            This isn't necessarily a benefit for small functions or small loops,
            but in practice, verification for large functions and large loops are slow
            enough that programmers often do this refactoring by hand anyway,
            so it's a benefit when verification gets hard, which is arguably what matters most.
            (The downside: the programmer might have to write more complete invariants,
            but this is part of the point: the invariants specify a precise interface
            between the outer function and the inner loop body, so we don't have to import
            the outer function's entire context into the verification of the loop body,
            which would slow verification of the loop body.)
            */
            let mut local = state.local_shared.clone();
            for (x, typ) in typ_inv_vars.iter() {
                let typ_inv = typ_invariant(ctx, typ, &ident_var(&suffix_local_unique_id(x)));
                if let Some(expr) = typ_inv {
                    local.push(Arc::new(DeclX::Axiom(expr)));
                }
            }
            for (_, inv) in invs.iter() {
                local.push(Arc::new(DeclX::Axiom(inv.clone())));
            }
            for (span, inv) in invs.iter() {
                let description = Some("invariant not satisfied at end of loop body".to_string());
                let spans = Arc::new(vec![Span { description, ..span.clone() }]);
                let inv_stmt = StmtX::Assert(spans, inv.clone());
                air_body.push(Arc::new(inv_stmt));
            }
            let assertion = one_stmt(air_body);

            let assertion = if !ctx.debug {
                assertion
            } else {
                // Update the snap_map to associate the start of the while loop with the new snapshot
                let entry_snap_id = entry_snap_id.unwrap(); // Always Some if ctx.debug
                let snapshot: Stmt = Arc::new(StmtX::Snapshot(entry_snap_id.clone()));
                state.map_span(&body, SpanKind::Start);
                let block_contents: Vec<Stmt> = vec![snapshot, assertion];
                Arc::new(StmtX::Block(Arc::new(block_contents)))
            };

            let query = Arc::new(QueryX { local: Arc::new(local), assertion });
            state.commands.push(Arc::new(CommandX::CheckValid(query)));

            // At original site of while loop, assert invariant, havoc, assume invariant + neg_cond
            let mut stmts: Vec<Stmt> = Vec::new();
            for (span, inv) in invs.iter() {
                let description = Some("invariant not satisfied before loop".to_string());
                let spans = Arc::new(vec![Span { description, ..span.clone() }]);
                let inv_stmt = StmtX::Assert(spans, inv.clone());
                stmts.push(Arc::new(inv_stmt));
            }
            for x in modified_vars.iter() {
                stmts.push(Arc::new(StmtX::Havoc(suffix_local_unique_id(&x))));
            }
            for (x, typ) in typ_inv_vars.iter() {
                if modified_vars.contains(x) {
                    let typ_inv = typ_invariant(ctx, typ, &ident_var(&suffix_local_unique_id(x)));
                    if let Some(expr) = typ_inv {
                        stmts.push(Arc::new(StmtX::Assume(expr)));
                    }
                }
            }
            for (_, inv) in invs.iter() {
                let inv_stmt = StmtX::Assume(inv.clone());
                stmts.push(Arc::new(inv_stmt));
            }
            stmts.append(&mut cond_stmts.clone());
            stmts.push(neg_assume);
            if ctx.debug {
                // Add a snapshot for the state after we emerge from the while loop
                let sid = state.update_current_sid(SUFFIX_SNAP_WHILE_END);
                // Update the snap_map so that it reflects the state _after_ the
                // statement takes effect.
                state.map_span(&stm, SpanKind::End);
                let snapshot = Arc::new(StmtX::Snapshot(sid));
                stmts.push(snapshot);
            }
            stmts
        }
        StmX::Fuel(x, fuel) => {
            let mut stmts: Vec<Stmt> = Vec::new();
            if *fuel >= 1 {
                // (assume (fuel_bool fuel%f))
                let id_fuel = prefix_fuel_id(&fun_to_air_ident(&x));
                let expr_fuel_bool = str_apply(&FUEL_BOOL, &vec![ident_var(&id_fuel)]);
                stmts.push(Arc::new(StmtX::Assume(expr_fuel_bool)));
            }
            if *fuel >= 2 {
                // (assume (exists ((fuel Fuel)) (= fuel_nat%f (succ ... succ fuel))))
                let mut added_fuel = str_var(FUEL_PARAM);
                for _ in 0..*fuel - 1 {
                    added_fuel = str_apply(SUCC, &vec![added_fuel]);
                }
                let eq = mk_eq(
                    &ident_var(&crate::def::prefix_fuel_nat(&fun_to_air_ident(&x))),
                    &added_fuel,
                );
                let binder = ident_binder(&str_ident(FUEL_PARAM), &str_typ(FUEL_TYPE));
                stmts.push(Arc::new(StmtX::Assume(mk_exists(&vec![binder], &vec![], &eq))));
            }
            if ctx.debug {
                state.map_span(&stm, SpanKind::Full);
            }
            stmts
        }
        StmX::Block(stms) => {
            if ctx.debug {
                state.push_scope();
                state.map_span(&stm, SpanKind::Start);
            }
            let stmts = stms.iter().map(|s| stm_to_stmts(ctx, state, s)).flatten().collect();
            if ctx.debug {
                state.pop_scope();
            }
            stmts
        }
    }
}

fn set_fuel(local: &mut Vec<Decl>, hidden: &Vec<Fun>) {
    let fuel_expr = if hidden.len() == 0 {
        str_var(&FUEL_DEFAULTS)
    } else {
        let mut disjuncts: Vec<Expr> = Vec::new();
        let id = str_ident("id");
        let x_id = ident_var(&id);

        // (= (fuel_bool id) (fuel_bool_default id))
        let fuel_bool = str_apply(&FUEL_BOOL, &vec![x_id.clone()]);
        let fuel_bool_default = str_apply(&FUEL_BOOL_DEFAULT, &vec![x_id.clone()]);
        let eq = air::ast::BinaryOp::Eq;
        disjuncts.push(Arc::new(ExprX::Binary(eq, fuel_bool.clone(), fuel_bool_default)));

        // ... || id == hidden1 || id == hidden2 || ...
        for hide in hidden {
            let x_hide = ident_var(&prefix_fuel_id(&fun_to_air_ident(hide)));
            disjuncts.push(Arc::new(ExprX::Binary(air::ast::BinaryOp::Eq, x_id.clone(), x_hide)));
        }

        // (forall ((id FuelId)) ...)
        let trigger: Trigger = Arc::new(vec![fuel_bool.clone()]);
        let triggers: Triggers = Arc::new(vec![trigger]);
        let binders: Binders<air::ast::Typ> = Arc::new(vec![ident_binder(&id, &str_typ(FUEL_ID))]);
        let bind = Arc::new(BindX::Quant(Quant::Forall, binders, triggers));
        let or = Arc::new(ExprX::Multi(air::ast::MultiOp::Or, Arc::new(disjuncts)));
        mk_bind_expr(&bind, &or)
    };
    local.push(Arc::new(DeclX::Axiom(fuel_expr)));
}

pub fn body_stm_to_air(
    ctx: &Ctx,
    typ_params: &Idents,
    params: &Params,
    local_decls: &Vec<LocalDecl>,
    hidden: &Vec<Fun>,
    reqs: &Vec<Exp>,
    enss: &Vec<Exp>,
    stm: &Stm,
) -> (Commands, Vec<(Span, SnapPos)>) {
    // Verifying a single function can generate multiple SMT queries.
    // Some declarations (local_shared) are shared among the queries.
    // Others are private to each query.
    let mut local_shared: Vec<Decl> = Vec::new();
    let mut local_bv_shared: Vec<Decl> = Vec::new();

    for x in typ_params.iter() {
        local_shared
            .push(Arc::new(DeclX::Const(suffix_typ_param_id(&x), str_typ(crate::def::TYPE))));
    }
    for decl in local_decls {
        local_shared.push(if decl.mutable {
            Arc::new(DeclX::Var(suffix_local_unique_id(&decl.ident), typ_to_air(ctx, &decl.typ)))
        } else {
            Arc::new(DeclX::Const(suffix_local_unique_id(&decl.ident), typ_to_air(ctx, &decl.typ)))
        });

        if let Some(width) = bitwidth_from_type(&decl.typ) {
            let typ = bv_typ(width);
            local_bv_shared.push(Arc::new(DeclX::Var(suffix_local_unique_id(&decl.ident), typ)));
        }
    }

    set_fuel(&mut local_shared, hidden);

    let mut declared: HashMap<UniqueIdent, Typ> = HashMap::new();
    let mut assigned: HashSet<UniqueIdent> = HashSet::new();
    for param in params.iter() {
        declared.insert((param.x.name.clone(), Some(0)), param.x.typ.clone());
        assigned.insert((param.x.name.clone(), Some(0)));
    }
    for decl in local_decls {
        declared.insert(decl.ident.clone(), decl.typ.clone());
    }

    let initial_sid = Arc::new("0_entry".to_string());

    let mut state = State {
        local_shared,
        local_bv_shared,
        commands: Vec::new(),
        snapshot_count: 0,
        sids: vec![initial_sid.clone()],
        snap_map: Vec::new(),
        assign_map: HashMap::new(),
    };

    let stm = crate::sst_vars::stm_assign(
        &mut state.assign_map,
        &declared,
        &mut assigned,
        &mut HashSet::new(),
        stm,
    );
    let mut stmts = stm_to_stmts(ctx, &mut state, &stm);

    if ctx.debug {
        let snapshot = Arc::new(StmtX::Snapshot(initial_sid));
        let mut new_stmts = vec![snapshot];
        new_stmts.append(&mut stmts);
        stmts = new_stmts;
    }

    let mut local = state.local_shared.clone();

    for ens in enss {
        let description = Some("postcondition not satisfied".to_string());
        let spans = Arc::new(vec![Span { description, ..ens.span.clone() }]);
        let ens_stmt = StmtX::Assert(spans, exp_to_expr(ctx, ens));
        stmts.push(Arc::new(ens_stmt));
    }
    let assertion = one_stmt(stmts);

    for param in params.iter() {
        let typ_inv =
            typ_invariant(ctx, &param.x.typ, &ident_var(&suffix_local_stmt_id(&param.x.name)));
        if let Some(expr) = typ_inv {
            local.push(Arc::new(DeclX::Axiom(expr)));
        }
    }

    for req in reqs {
        local.push(Arc::new(DeclX::Axiom(exp_to_expr(ctx, req))));
    }

    let query = Arc::new(QueryX { local: Arc::new(local), assertion });
    state.commands.push(Arc::new(CommandX::CheckValid(query)));
    (Arc::new(state.commands), state.snap_map)
}<|MERGE_RESOLUTION|>--- conflicted
+++ resolved
@@ -497,40 +497,6 @@
                 _ => panic!("unhandled bv binary operation {:?}", op),
             };
 
-<<<<<<< HEAD
-            // TODO: change below codes. Current version would fail to infer bit-width sometimes
-            if parent_width != 0 {
-                let (lh, lwidth) = exp_to_bv_expr(state, lhs, parent_width);
-                let (rh, rwidth) = exp_to_bv_expr(state, rhs, parent_width);
-                assert!(lwidth == rwidth);
-                return (Arc::new(ExprX::Binary(bop, lh, rh)), lwidth);
-            } else {
-                if let ExpX::Const(_) = lhs.x {
-                    let (rh, rwidth) = exp_to_bv_expr(state, rhs, parent_width);
-                    parent_width = rwidth;
-                    let (lh, lwidth) = exp_to_bv_expr(state, lhs, parent_width);
-                    assert!(lwidth == rwidth);
-                    return (Arc::new(ExprX::Binary(bop, lh, rh)), lwidth);
-                } else {
-                    let (lh, lwidth) = exp_to_bv_expr(state, lhs, parent_width);
-                    parent_width = lwidth;
-                    let (rh, rwidth) = exp_to_bv_expr(state, rhs, parent_width);
-                    assert!(lwidth == rwidth);
-                    return (Arc::new(ExprX::Binary(bop, lh, rh)), lwidth);
-                }
-            }
-        }
-        ExpX::Unary(op, exp) => {
-            // remove Clip and use the underlying bv operation
-            // implicitly convert signed to unsigned
-            if let UnaryOp::Clip(range) = op {
-                let _ = match range {
-                    IntRange::I(width) | IntRange::U(width) => {
-                        return exp_to_bv_expr(state, exp, *width);
-                    }
-                    _ => panic!("unhandled bv clip {:?}", op),
-                };
-=======
             let lh = exp_to_bv_expr(state, lhs);
             let rh = exp_to_bv_expr(state, rhs);
             return Arc::new(ExprX::Binary(bop, lh, rh));
@@ -539,7 +505,6 @@
             // remove Clip and use the underlying bv operation
             if let UnaryOp::Clip(_) = op {
                 return exp_to_bv_expr(state, exp);
->>>>>>> 6d8eba96
             } else {
                 panic!("unhandled bv unary operation {:?}", op);
             }
