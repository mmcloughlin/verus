use crate::ast::{
<<<<<<< HEAD
    BinaryOp, Constant, DatatypeX, Expr, ExprX, Fun, FunX, FunctionX, Ident, Idents, IntRange,
    Mode, Param, Params, Path, PathX, SpannedTyped, Typ, TypX, Variant, Variants, VirErr,
    Visibility,
=======
    BinaryOp, Constant, DatatypeX, Expr, ExprX, Fun, FunX, FunctionX, Ident, Idents, Mode, Param,
    Params, Path, PathX, SpannedTyped, Typ, TypX, Typs, Variant, Variants, VirErr, Visibility,
>>>>>>> 610ca239
};
use crate::util::vec_map;
use air::ast::{Binder, BinderX, Binders, Span};
pub use air::ast_util::{ident_binder, str_ident};
use air::errors::error;
use std::fmt;
use std::sync::Arc;

/// Construct an Error and wrap it in Err.
/// For more complex Error objects, use the builder functions in air::errors

pub fn err_str<A>(span: &Span, msg: &str) -> Result<A, VirErr> {
    Err(error(msg, span))
}

pub fn err_string<A>(span: &Span, msg: String) -> Result<A, VirErr> {
    Err(error(msg, span))
}

impl PathX {
    pub fn pop_segment(&self) -> Path {
        let mut segments = (*self.segments).clone();
        segments.pop();
        Arc::new(PathX { krate: self.krate.clone(), segments: Arc::new(segments) })
    }
}

impl fmt::Display for Mode {
    fn fmt(&self, f: &mut fmt::Formatter<'_>) -> fmt::Result {
        match self {
            Mode::Spec => write!(f, "spec"),
            Mode::Proof => write!(f, "proof"),
            Mode::Exec => write!(f, "exec"),
        }
    }
}

pub fn types_equal(typ1: &Typ, typ2: &Typ) -> bool {
    match (&**typ1, &**typ2) {
        (TypX::Bool, TypX::Bool) => true,
        (TypX::Int(range1), TypX::Int(range2)) => range1 == range2,
        (TypX::Tuple(typs1), TypX::Tuple(typs2)) => n_types_equal(typs1, typs2),
        (TypX::Datatype(p1, typs1), TypX::Datatype(p2, typs2)) => {
            p1 == p2 && n_types_equal(typs1, typs2)
        }
        (TypX::Boxed(t1), TypX::Boxed(t2)) => types_equal(t1, t2),
        (TypX::TypParam(x1), TypX::TypParam(x2)) => x1 == x2,
        _ => false,
    }
}

<<<<<<< HEAD
pub fn bitwidth_from_type(et: &Typ) -> Option<u32> {
    if let TypX::Int(IntRange::U(size)) = &**et {
        return Some(*size);
    }
    if let TypX::Int(IntRange::I(size)) = &**et {
        return Some(*size);
    }
    return None;
=======
pub fn n_types_equal(typs1: &Typs, typs2: &Typs) -> bool {
    typs1.len() == typs2.len() && typs1.iter().zip(typs2.iter()).all(|(t1, t2)| types_equal(t1, t2))
>>>>>>> 610ca239
}

pub fn path_as_rust_name(path: &Path) -> String {
    let krate = match &path.krate {
        None => "crate".to_string(),
        Some(krate) => krate.to_string(),
    };
    let mut strings: Vec<String> = vec![krate];
    for segment in path.segments.iter() {
        strings.push(segment.to_string());
    }
    strings.join("::")
}

pub fn fun_as_rust_dbg(fun: &Fun) -> String {
    let FunX { path, trait_path } = &**fun;
    let path_str = path_as_rust_name(path);
    if let Some(trait_path) = trait_path {
        let trait_path_str = path_as_rust_name(trait_path);
        format!("{}<{}>", path_str, trait_path_str)
    } else {
        path_str
    }
}

// Can source_module see an item owned by owning_module?
pub fn is_visible_to_of_owner(owning_module: &Option<Path>, source_module: &Path) -> bool {
    let sources = &source_module.segments;
    match owning_module {
        None => true,
        Some(target) if target.segments.len() > sources.len() => false,
        Some(target) => {
            // Child can access private item in parent, so check if target is parent:
            let targets = &target.segments;
            target.krate == source_module.krate && targets[..] == sources[..targets.len()]
        }
    }
}

// Can source_module see an item with target_visibility?
pub fn is_visible_to(target_visibility: &Visibility, source_module: &Path) -> bool {
    let Visibility { owning_module, is_private } = target_visibility;
    !is_private || is_visible_to_of_owner(owning_module, source_module)
}

impl<X> SpannedTyped<X> {
    pub fn new(span: &Span, typ: &Typ, x: X) -> Arc<Self> {
        Arc::new(SpannedTyped { span: span.clone(), typ: typ.clone(), x })
    }

    pub fn new_x(&self, x: X) -> Arc<Self> {
        Arc::new(SpannedTyped { span: self.span.clone(), typ: self.typ.clone(), x })
    }
}

pub fn mk_bool(span: &Span, b: bool) -> Expr {
    SpannedTyped::new(span, &Arc::new(TypX::Bool), ExprX::Const(Constant::Bool(b)))
}

pub fn mk_implies(span: &Span, e1: &Expr, e2: &Expr) -> Expr {
    SpannedTyped::new(
        span,
        &Arc::new(TypX::Bool),
        ExprX::Binary(BinaryOp::Implies, e1.clone(), e2.clone()),
    )
}

pub fn chain_binary(span: &Span, op: BinaryOp, init: &Expr, exprs: &Vec<Expr>) -> Expr {
    let mut expr = init.clone();
    for e in exprs.iter() {
        expr = SpannedTyped::new(span, &init.typ, ExprX::Binary(op, expr, e.clone()));
    }
    expr
}

pub fn conjoin(span: &Span, exprs: &Vec<Expr>) -> Expr {
    chain_binary(span, BinaryOp::And, &mk_bool(span, true), exprs)
}

pub fn param_to_binder(param: &Param) -> Binder<Typ> {
    Arc::new(BinderX { name: param.x.name.clone(), a: param.x.typ.clone() })
}

pub fn params_to_binders(params: &Params) -> Binders<Typ> {
    Arc::new(vec_map(&**params, param_to_binder))
}

impl FunctionX {
    // unit return values are treated as no return value
    pub fn has_return(&self) -> bool {
        match &*self.ret.x.typ {
            TypX::Tuple(ts) if ts.len() == 0 => false,
            TypX::Datatype(path, _) if path == &crate::def::prefix_tuple_type(0) => false,
            _ => true,
        }
    }

    pub fn typ_params(&self) -> Idents {
        Arc::new(vec_map(&self.typ_bounds, |(x, _)| x.clone()))
    }
}

pub fn get_variant<'a>(variants: &'a Variants, variant: &Ident) -> &'a Variant {
    match variants.iter().find(|v| v.name == *variant) {
        Some(variant) => variant,
        None => panic!("internal error: missing variant {}", &variant),
    }
}

pub fn get_field<'a, A: Clone>(variant: &'a Binders<A>, field: &Ident) -> &'a Binder<A> {
    match variant.iter().find(|f| f.name == *field) {
        Some(field) => field,
        None => panic!("internal error: missing field {}", &field),
    }
}

impl DatatypeX {
    pub fn get_only_variant(&self) -> &Variant {
        assert_eq!(self.variants.len(), 1);
        &self.variants[0]
    }

    pub fn get_variant(&self, variant: &Ident) -> &Variant {
        get_variant(&self.variants, variant)
    }
}<|MERGE_RESOLUTION|>--- conflicted
+++ resolved
@@ -1,12 +1,7 @@
 use crate::ast::{
-<<<<<<< HEAD
     BinaryOp, Constant, DatatypeX, Expr, ExprX, Fun, FunX, FunctionX, Ident, Idents, IntRange,
-    Mode, Param, Params, Path, PathX, SpannedTyped, Typ, TypX, Variant, Variants, VirErr,
+    Mode, Param, Params, Path, PathX, SpannedTyped, Typ, TypX, Typs, Variant, Variants, VirErr,
     Visibility,
-=======
-    BinaryOp, Constant, DatatypeX, Expr, ExprX, Fun, FunX, FunctionX, Ident, Idents, Mode, Param,
-    Params, Path, PathX, SpannedTyped, Typ, TypX, Typs, Variant, Variants, VirErr, Visibility,
->>>>>>> 610ca239
 };
 use crate::util::vec_map;
 use air::ast::{Binder, BinderX, Binders, Span};
@@ -58,7 +53,10 @@
     }
 }
 
-<<<<<<< HEAD
+pub fn n_types_equal(typs1: &Typs, typs2: &Typs) -> bool {
+    typs1.len() == typs2.len() && typs1.iter().zip(typs2.iter()).all(|(t1, t2)| types_equal(t1, t2))
+}
+
 pub fn bitwidth_from_type(et: &Typ) -> Option<u32> {
     if let TypX::Int(IntRange::U(size)) = &**et {
         return Some(*size);
@@ -67,10 +65,6 @@
         return Some(*size);
     }
     return None;
-=======
-pub fn n_types_equal(typs1: &Typs, typs2: &Typs) -> bool {
-    typs1.len() == typs2.len() && typs1.iter().zip(typs2.iter()).all(|(t1, t2)| types_equal(t1, t2))
->>>>>>> 610ca239
 }
 
 pub fn path_as_rust_name(path: &Path) -> String {
