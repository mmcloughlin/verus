//! The VIR-AST Abstract Syntax Tree
//!
//! Rust-AST --> Rust-HIR --> VIR-AST --> VIR-SST --> AIR --> Z3-SMT
//!
//! VIR-AST follows the structure of Rust-HIR, but omits features that are not needed
//! for verification.

use crate::def::Spanned;
use air::ast::Span;
pub use air::ast::{Binder, Binders};
use air::messages::Message;
use num_bigint::BigInt;
use serde::{Deserialize, Serialize};
use std::fmt::Display;
use std::sync::Arc;
use vir_macros::{to_node_impl, ToDebugSNode};

/// Result<T, VirErr> is used when an error might need to be reported to the user
pub type VirErr = Message;

pub enum VirErrAs {
    Warning(VirErr),
    Note(VirErr),
}

/// A non-qualified name, such as a local variable name or type parameter name
pub type Ident = Arc<String>;
pub type Idents = Arc<Vec<Ident>>;

/// A fully-qualified name, such as a module name, function name, or datatype name
pub type Path = Arc<PathX>;
#[derive(Clone, Debug, Serialize, Deserialize, PartialEq, Eq, Hash, PartialOrd, Ord)]
pub struct PathX {
    pub krate: Option<Ident>, // None for local crate
    pub segments: Idents,
}

/// Static function identifier
pub type Fun = Arc<FunX>;
#[derive(Debug, Serialize, Deserialize, ToDebugSNode, Clone, PartialEq, Eq, Hash)]
pub struct FunX {
    /// Path of function
    pub path: Path,
}

/// Describes what access other modules have to a function, datatype, etc.
#[derive(Clone, Debug, Serialize, Deserialize, ToDebugSNode, PartialEq, Eq)]
pub struct Visibility {
    /// None for pub
    /// Some(path) means visible to path and path's descendents
    pub restricted_to: Option<Path>,
}

/// Describes whether a variable, function, etc. is compiled or just used for verification
#[derive(Copy, Clone, Debug, Serialize, Deserialize, PartialEq, Eq, Hash)]
pub enum Mode {
    /// Ghost (not compiled), used to represent specifications (requires, ensures, invariant)
    Spec,
    /// Ghost (not compiled), used to represent proofs of that specifications are satisfied
    Proof,
    /// Non-ghost (compiled code)
    Exec,
}

/// Mode that gets filled in by the mode checker.
/// (A unique id marks the place that needs to be filled in.)
pub type InferMode = u64;

/// Describes integer types
#[derive(
    Copy,
    Clone,
    Debug,
    Serialize,
    Deserialize,
    ToDebugSNode,
    PartialEq,
    Eq,
    Hash,
    PartialOrd,
    Ord
)]
pub enum IntRange {
    /// The set of all mathematical integers Z (..., -2, -1, 0, 1, 2, ...)
    Int,
    /// The set of all natural numbers N (0, 1, 2, ...)
    Nat,
    /// n-bit unsigned numbers (natural numbers up to 2^n - 1) for the specified n: u32
    U(u32),
    /// n-bit signed numbers (integers -2^(n-1), ..., 2^(n-1) - 1) for the specified n: u32
    I(u32),
    /// Rust's usize type
    USize,
    /// Rust's isize type
    ISize,
}

/// Type information relevant to Rust but generally not relevant to the SMT encoding.
/// This information is relevant for resolving traits.
#[derive(Debug, Serialize, Deserialize, Hash, ToDebugSNode, Clone, Copy, PartialEq, Eq)]
pub enum TypDecoration {
    /// &T
    Ref,
    /// &mut T
    MutRef,
    /// Box<T>
    Box,
    /// Rc<T>
    Rc,
    /// Arc<T>
    Arc,
    /// Ghost<T>
    Ghost,
    /// Tracked<T>
    Tracked,
    /// !, represented as Never<()>
    Never,
}

/// Rust type, but without Box, Rc, Arc, etc.
pub type Typ = Arc<TypX>;
pub type Typs = Arc<Vec<Typ>>;
#[derive(Debug, Serialize, Deserialize, PartialEq, Eq, Hash, ToDebugSNode)]
pub enum TypX {
    /// Bool, Int, Datatype are translated directly into corresponding SMT types (they are not SMT-boxed)
    Bool,
    Int(IntRange),
    /// Tuple type (t1, ..., tn).  Note: ast_simplify replaces Tuple with Datatype.
    Tuple(Typs),
    /// `FnSpec` type (TODO rename from 'Lambda' to just 'FnSpec')
    /// (t1, ..., tn) -> t0.
    Lambda(Typs, Typ),
    /// Executable function types (with a requires and ensures)
    AnonymousClosure(Typs, Typ, usize),
    /// Datatype (concrete or abstract) applied to type arguments
    Datatype(Path, Typs),
    /// Wrap type with extra information relevant to Rust but usually irrelevant to SMT encoding
    /// (though needed sometimes to encode trait resolution)
    Decorate(TypDecoration, Typ),
    /// Boxed for SMT encoding (unrelated to Rust Box type), can be unboxed:
    Boxed(Typ),
    /// Type parameter (inherently SMT-boxed, and cannot be unboxed)
    TypParam(Ident),
    /// Type of type identifiers
    TypeId,
    /// Const integer type argument (e.g. for array sizes)
    ConstInt(BigInt),
    /// AIR type, used internally during translation
    Air(air::ast::Typ),
    /// StrSlice type. Currently the pervasive StrSlice struct is "seen" as this type
    /// despite the fact that it is in fact a datatype
    StrSlice,
    /// UTF-8 character type
    Char,
}

#[derive(Copy, Clone, Debug, Serialize, Deserialize, PartialEq, Eq, Hash, ToDebugSNode)]
pub enum TriggerAnnotation {
    /// Automatically choose triggers for the expression containing this annotation,
    /// with no diagnostics printed
    AutoTrigger,
    /// Each trigger group is named by either Some integer, or the unnamed group None.
    /// (None is just another name; it is no different from an integer-named group.)
    /// Example: #[trigger] expr is translated into Trigger(None) applied to expr
    /// Example: #[trigger(1, 2, 3)] expr is translated into three Trigger ops wrapped around expr
    ///   (Trigger(Some(1)), Trigger(Some(2)), Trigger(Some(3)))
    Trigger(Option<u64>),
}

/// Operations on Ghost and Tracked
#[derive(Copy, Clone, Debug, Serialize, Deserialize, Hash, PartialEq, Eq, ToDebugSNode)]
pub enum ModeCoercion {
    /// Mutable borrows (Ghost::borrow_mut and Tracked::borrow_mut) are treated specially by
    /// the mode checker when checking assignments.
    BorrowMut,
    /// All other cases are treated uniformly by the mode checker based on their op/from/to-mode.
    /// (This includes Ghost::borrow, Tracked::get, etc.)
    Other,
}

/// Primitive 0-argument operations
#[derive(Clone, Debug, Serialize, Deserialize, Hash, ToDebugSNode)]
pub enum NullaryOpr {
    /// convert a const generic into an expression, as in fn f<const N: usize>() -> usize { N }
    ConstGeneric(Typ),
}

/// Primitive unary operations
/// (not arbitrary user-defined functions -- these are represented by ExprX::Call)
#[derive(Copy, Clone, Debug, Serialize, Deserialize, PartialEq, Eq, Hash, ToDebugSNode)]
pub enum UnaryOp {
    /// boolean not
    Not,
    /// bitwise not
    BitNot,
    /// Mark an expression as a member of an SMT quantifier trigger group.
    /// Each trigger group becomes one SMT trigger containing all the expressions in the trigger group.
    Trigger(TriggerAnnotation),
    /// Force integer value into range given by IntRange (e.g. by using mod)
    Clip { range: IntRange, truncate: bool },
    /// Operations that coerce from/to builtin::Ghost or builtin::Tracked
    CoerceMode { op_mode: Mode, from_mode: Mode, to_mode: Mode, kind: ModeCoercion },
    /// Internal consistency check to make sure finalize_exp gets called
    /// (appears only briefly in SST before finalize_exp is called)
    MustBeFinalized,
    /// Used only for handling builtin::strslice_len
    StrLen,
    /// Used only for handling builtin::strslice_is_ascii
    StrIsAscii,
    /// Used only for handling casts from chars to ints
    CharToInt,
}

#[derive(Clone, Debug, Serialize, Deserialize, PartialEq, Eq, Hash, PartialOrd, Ord, ToDebugSNode)]
pub struct FieldOpr {
    pub datatype: Path,
    pub variant: Ident,
    pub field: Ident,
    pub get_variant: bool,
}

#[derive(Clone, Debug, Serialize, Deserialize, PartialEq, Eq, Hash, PartialOrd, Ord, ToDebugSNode)]
pub enum IntegerTypeBoundKind {
    UnsignedMax,
    SignedMin,
    SignedMax,
    ArchWordBits,
}

/// More complex unary operations (requires Clone rather than Copy)
/// (Below, "boxed" refers to boxing types in the SMT encoding, not the Rust Box type)
#[derive(Clone, Debug, Serialize, Deserialize, Hash, ToDebugSNode)]
pub enum UnaryOpr {
    /// coerce Typ --> Boxed(Typ)
    Box(Typ),
    /// coerce Boxed(Typ) --> Typ
    Unbox(Typ),
    /// satisfies type invariant for Typ
    /// (should only be used when sst_to_air::typ_invariant returns Some(_))
    HasType(Typ),
    /// Test whether expression is a particular variant of a datatype
    IsVariant { datatype: Path, variant: Ident },
    /// Read .0, .1, etc. from tuple (Note: ast_simplify replaces this with Field)
    TupleField { tuple_arity: usize, field: usize },
    /// Read field from variant of datatype
    Field(FieldOpr),
    /// Bounded integer bounds. The argument is the arch word bits (16, 32, etc.)
    /// So e.g., IntegerTypeBound(SignedMax) applied to 8 would give 127
    /// The 'ArchWordBits' gives the word size in bits (ignore the argument).
    /// This can return any integer type, but that integer type needs to be large enough
    /// to hold the result.
    /// Mode is the minimum allowed mode (e.g., Spec for spec-only, Exec if allowed in exec).
    IntegerTypeBound(IntegerTypeBoundKind, Mode),
    /// Height of a data structure for the purpose of decreases-checking.
    /// Maps to the built-in intrinsic.
    Height,
    /// Custom diagnostic message
    CustomErr(Arc<String>),
}

/// Arithmetic operation that might fail (overflow or divide by zero)
#[derive(Copy, Clone, Debug, Serialize, Deserialize, PartialEq, Eq, Hash, ToDebugSNode)]
pub enum ArithOp {
    /// IntRange::Int +
    Add,
    /// IntRange::Int -
    Sub,
    /// IntRange::Int *
    Mul,
    /// IntRange::Int / defined as Euclidean (round towards -infinity, not round-towards zero)
    EuclideanDiv,
    /// IntRange::Int % defined as Euclidean (returns non-negative result even for negative divisor)
    EuclideanMod,
}

/// Bitwise operation
#[derive(Copy, Clone, Debug, Serialize, Deserialize, PartialEq, Eq, Hash, ToDebugSNode)]
pub enum BitwiseOp {
    BitXor,
    BitAnd,
    BitOr,
    Shr,
    Shl,
}

#[derive(Copy, Clone, Debug, Serialize, Deserialize, PartialEq, Eq, Hash, ToDebugSNode)]
pub enum InequalityOp {
    /// IntRange::Int <=
    Le,
    /// IntRange::Int >=
    Ge,
    /// IntRange::Int <
    Lt,
    /// IntRange::Int >
    Gt,
}

/// Primitive binary operations
/// (not arbitrary user-defined functions -- these are represented by ExprX::Call)
/// Note that all integer operations are on mathematic integers (IntRange::Int),
/// not on finite-width integer types or nat.
/// Finite-width and nat operations are represented with a combination of IntRange::Int operations
/// and UnaryOp::Clip.
#[derive(Copy, Clone, Debug, Serialize, Deserialize, PartialEq, Eq, Hash, ToDebugSNode)]
pub enum BinaryOp {
    /// boolean and (short-circuiting: right side is evaluated only if left side is true)
    And,
    /// boolean or (short-circuiting: right side is evaluated only if left side is false)
    Or,
    /// boolean xor (no short-circuiting)
    Xor,
    /// boolean implies (short-circuiting: right side is evaluated only if left side is true)
    Implies,
    /// SMT equality for any type -- two expressions are exactly the same value
    /// Some types support compilable equality (Mode == Exec); others only support spec equality (Mode == Spec)
    Eq(Mode),
    /// not Eq
    Ne,
    ///
    Inequality(InequalityOp),
    /// IntRange operations that may require overflow or divide-by-zero checks
    /// (None for InferMode means always mode Spec)
    /// TODO: if the syntax macro can tell us the Mode, can we get rid of InferMode?
    Arith(ArithOp, Option<InferMode>),
    /// Bit Vector Operators
    /// mode=Exec means we need overflow-checking
    Bitwise(BitwiseOp, Mode),
    /// Used only for handling builtin::strslice_get_char
    StrGetChar,
}

/// More complex unary operations (requires Clone rather than Copy)
/// (Below, "boxed" refers to boxing types in the SMT encoding, not the Rust Box type)
#[derive(Clone, Debug, Serialize, Deserialize, Hash, ToDebugSNode)]
pub enum BinaryOpr {
    /// extensional equality ext_equal (true ==> deep extensionality)
    ExtEq(bool, Typ),
}

#[derive(Clone, Debug, Serialize, Deserialize, ToDebugSNode)]
pub enum MultiOp {
    Chained(Arc<Vec<InequalityOp>>),
}

/// Use Ghost(x) or Tracked(x) to unwrap an argument
#[derive(Clone, Debug, Serialize, Deserialize, ToDebugSNode)]
pub struct UnwrapParameter {
    // indicates Ghost or Tracked
    pub mode: Mode,
    // dummy name chosen for official Rust parameter name
    pub outer_name: Ident,
    // rename the parameter to a different name using a "let" binding
    pub inner_name: Ident,
}

/// Ghost annotations on functions and while loops; must appear at the beginning of function body
/// or while loop body
pub type HeaderExpr = Arc<HeaderExprX>;
#[derive(Debug, Serialize, Deserialize, ToDebugSNode)]
pub enum HeaderExprX {
    /// Use Ghost(x) or Tracked(x) to unwrap an argument, renaming outer_name to inner_name
    UnwrapParameter(UnwrapParameter),
    /// Marker that trait declaration method body is omitted and should be erased
    NoMethodBody,
    /// Preconditions on exec/proof functions
    Requires(Exprs),
    /// Postconditions on exec/proof functions, with an optional name and type for the return value
    Ensures(Option<(Ident, Typ)>, Exprs),
    /// Recommended preconditions on spec functions, used to help diagnose mistakes in specifications.
    /// Checking of recommends is disabled by default.
    Recommends(Exprs),
    /// Invariants on loops
    Invariant(Exprs),
    /// Invariants + ensures on loops
    InvariantEnsures(Exprs),
    /// Decreases clauses for functions (possibly also for while loops, but this isn't implemented yet)
    Decreases(Exprs),
    /// Recursive function is uninterpreted when Expr is false
    DecreasesWhen(Expr),
    /// Proof function to prove termination for recursive functions
    DecreasesBy(Fun),
    /// The function might open the following invariants
    InvariantOpens(Exprs),
    /// The function might open any BUT the following invariants
    InvariantOpensExcept(Exprs),
    /// Make a function f opaque (definition hidden) within the current function body.
    /// (The current function body can later reveal f in specific parts of the current function body if desired.)
    Hide(Fun),
    /// `extra_dependency(f)` means that recursion-checking should act as if the current
    /// function calls `f`
    ExtraDependency(Fun),
}

/// Primitive constant values
#[derive(Clone, Debug, Serialize, Deserialize, ToDebugSNode, PartialEq, Eq, Hash)]
pub enum Constant {
    /// true or false
    Bool(bool),
    /// integer of arbitrary size
    Int(BigInt),
    /// Hold generated string slices in here
    StrSlice(Arc<String>),
    // Hold unicode values here
    Char(char),
}

#[derive(Debug, Serialize, Deserialize)]
pub struct SpannedTyped<X> {
    pub span: Span,
    pub typ: Typ,
    pub x: X,
}

impl<X: Display> Display for SpannedTyped<X> {
    fn fmt(&self, f: &mut std::fmt::Formatter<'_>) -> std::fmt::Result {
        write!(f, "{}", self.x)
    }
}

/// Patterns for match expressions
pub type Pattern = Arc<SpannedTyped<PatternX>>;
pub type Patterns = Arc<Vec<Pattern>>;
#[derive(Debug, Serialize, Deserialize, ToDebugSNode, Clone)]
pub enum PatternX {
    /// _
    /// True if this is implicitly added from a ..
    Wildcard(bool),
    /// x or mut x
    Var {
        name: Ident,
        mutable: bool,
    },
    /// Note: ast_simplify replaces this with Constructor
    Tuple(Patterns),
    /// Match constructor of datatype Path, variant Ident
    /// For tuple-style variants, the patterns appear in order and are named "0", "1", etc.
    /// For struct-style variants, the patterns may appear in any order.
    Constructor(Path, Ident, Binders<Pattern>),
    Or(Pattern, Pattern),
}

/// Arms of match expressions
pub type Arm = Arc<Spanned<ArmX>>;
pub type Arms = Arc<Vec<Arm>>;
#[derive(Debug, Serialize, Deserialize, ToDebugSNode)]
pub struct ArmX {
    /// pattern
    pub pattern: Pattern,
    /// "if" condition on a case
    pub guard: Expr,
    /// expression or statement the executes when case matches
    pub body: Expr,
}

#[derive(Debug, Serialize, Deserialize, Clone, Copy, PartialEq, Eq, ToDebugSNode)]
pub enum LoopInvariantKind {
    Invariant,
    InvariantEnsures,
    Ensures,
}

pub type LoopInvariants = Arc<Vec<LoopInvariant>>;
#[derive(Debug, Serialize, Deserialize, Clone, ToDebugSNode)]
pub struct LoopInvariant {
    pub kind: LoopInvariantKind,
    pub inv: Expr,
}

#[derive(Clone, Copy, Debug, Serialize, Deserialize, ToDebugSNode)]
pub enum BuiltinSpecFun {
    ClosureReq,
    ClosureEns,
}

#[derive(Clone, Debug, Serialize, Deserialize, ToDebugSNode)]
pub enum CallTargetKind {
    /// Statically known function
    Static,
    /// Dynamically dispatched method.  Optionally specify the statically resolved target if known.
    Method(Option<(Fun, Typs)>),
}

#[derive(Clone, Debug, Serialize, Deserialize, ToDebugSNode)]
pub enum CallTarget {
    /// Regular function, passing some type arguments
    Fun(CallTargetKind, Fun, Typs, AutospecUsage),
    /// Call a dynamically computed FnSpec (no type arguments allowed),
    /// where the function type is specified by the GenericBound of typ_param.
    FnSpec(Expr),
    BuiltinSpecFun(BuiltinSpecFun, Typs),
}

#[derive(Clone, Copy, Debug, Serialize, Deserialize, ToDebugSNode, PartialEq, Eq, Hash)]
pub enum VarAt {
    Pre,
}

#[derive(Clone, Copy, Debug, Serialize, Deserialize, ToDebugSNode, PartialEq, Eq, Hash)]
pub enum InvAtomicity {
    Atomic,
    NonAtomic,
}

#[derive(Clone, Copy, Debug, Serialize, Deserialize, ToDebugSNode, PartialEq, Eq, Hash)]
pub enum AssertQueryMode {
    NonLinear,
    BitVector,
}

#[derive(Clone, Copy, Debug, Serialize, Deserialize, PartialEq, Eq, Hash)]
pub struct Quant {
    pub quant: air::ast::Quant,
    pub boxed_params: bool,
}

/// Computation mode for assert_by_compute
#[derive(Clone, Copy, Debug, Serialize, Deserialize, PartialEq, Eq, Hash, ToDebugSNode)]
pub enum ComputeMode {
    /// After simplifying an expression as far as possible,
    /// pass the remainder as an assertion to Z3
    Z3,
    /// Asserted expression must simplify all the way to True
    ComputeOnly,
}

#[derive(Clone, Copy, Debug, Serialize, Deserialize, PartialEq, Eq, Hash, ToDebugSNode)]
pub enum AutospecUsage {
    /// This function should be lowered by autospec iff the
    /// target function has an autospec attribute.
    IfMarked,
    /// Do not apply autospec. (This might be because we already applied it during lowering,
    /// or because it doesn't apply to this function.)
    Final,
}

/// Expression, similar to rustc_hir::Expr
pub type Expr = Arc<SpannedTyped<ExprX>>;
pub type Exprs = Arc<Vec<Expr>>;
#[derive(Debug, Serialize, Deserialize)]
#[to_node_impl(name = ">")]
pub enum ExprX {
    /// Constant
    Const(Constant),
    /// Local variable as a right-hand side
    Var(Ident),
    /// Local variable as a left-hand side
    VarLoc(Ident),
    /// Local variable, at a different stage (e.g. a mutable reference in the post-state)
    VarAt(Ident, VarAt),
    /// Use of a const variable.  Note: ast_simplify replaces this with Call.
    ConstVar(Fun),
    /// Mutable reference (location)
    Loc(Expr),
    /// Call to a function passing some expression arguments
    Call(CallTarget, Exprs),
    /// Note: ast_simplify replaces this with Ctor
    Tuple(Exprs),
    /// Construct datatype value of type Path and variant Ident,
    /// with field initializers Binders<Expr> and an optional ".." update expression.
    /// For tuple-style variants, the field initializers appear in order and are named "_0", "_1", etc.
    /// For struct-style variants, the field initializers may appear in any order.
    Ctor(Path, Ident, Binders<Expr>, Option<Expr>),
    /// Primitive 0-argument operation
    NullaryOpr(NullaryOpr),
    /// Primitive unary operation
    Unary(UnaryOp, Expr),
    /// Special unary operator
    UnaryOpr(UnaryOpr, Expr),
    /// Primitive binary operation
    Binary(BinaryOp, Expr, Expr),
    /// Special binary operation
    BinaryOpr(BinaryOpr, Expr, Expr),
    /// Primitive multi-operand operation
    Multi(MultiOp, Exprs),
    /// Quantifier (forall/exists), binding the variables in Binders, with body Expr
    Quant(Quant, Binders<Typ>, Expr),
    /// Specification closure
    Closure(Binders<Typ>, Expr),
    /// Executable closure
    ExecClosure {
        params: Binders<Typ>,
        body: Expr,
        requires: Exprs,
        ensures: Exprs,
        ret: Binder<Typ>,
        /// The 'external spec' is an Option because it gets filled in during
        /// ast_simplify. It contains the assumptions that surrounding context
        /// can assume about a closure object after it is created.
        external_spec: Option<(Ident, Expr)>,
    },
    /// Choose specification values satisfying a condition, compute body
    Choose { params: Binders<Typ>, cond: Expr, body: Expr },
    /// Manually supply triggers for body of quantifier
    WithTriggers { triggers: Arc<Vec<Exprs>>, body: Expr },
    /// Assign to local variable
    /// init_not_mut = true ==> a delayed initialization of a non-mutable variable
    Assign { init_not_mut: bool, lhs: Expr, rhs: Expr },
    /// Reveal definition of an opaque function with some integer fuel amount
    Fuel(Fun, u32),
    /// Header, which must appear at the beginning of a function or while loop.
    /// Note: this only appears temporarily during rust_to_vir construction, and should not
    /// appear in the final Expr produced by rust_to_vir (see vir::headers::read_header).
    Header(HeaderExpr),
    /// Assert or assume
    AssertAssume { is_assume: bool, expr: Expr },
    /// Forall or assert-by statement; proves "forall vars. ensure" via proof.
    Forall { vars: Binders<Typ>, require: Expr, ensure: Expr, proof: Expr },
    /// If-else
    If(Expr, Expr, Option<Expr>),
    /// Match (Note: ast_simplify replaces Match with other expressions)
    Match(Expr, Arms),
    /// Loop (either "while", cond = Some(...), or "loop", cond = None), with invariants
    Loop { label: Option<String>, cond: Option<Expr>, body: Expr, invs: LoopInvariants },
    /// Open invariant
    OpenInvariant(Expr, Binder<Typ>, Expr, InvAtomicity),
    /// Return from function
    Return(Option<Expr>),
    /// break or continue
    BreakOrContinue { label: Option<String>, is_break: bool },
    /// Enter a Rust ghost block, which will be erased during compilation.
    /// In principle, this is not needed, because we can infer which code to erase using modes.
    /// However, we can't easily communicate the inferred modes back to rustc for erasure
    /// and lifetime checking -- rustc needs syntactic annotations for these, and the mode checker
    /// needs to confirm that these annotations agree with what would have been inferred.
    Ghost { alloc_wrapper: bool, tracked: bool, expr: Expr },
    /// Sequence of statements, optionally including an expression at the end
    Block(Stmts, Option<Expr>),
    /// `assert_by` with a dedicated prover option (nonlinear_arith, bit_vector)
    AssertQuery { requires: Exprs, ensures: Exprs, proof: Expr, mode: AssertQueryMode },
    /// Assertion discharged via computation
    AssertCompute(Expr, ComputeMode),
    /// Reveal a string
    RevealString(Arc<String>),
}

/// Statement, similar to rustc_hir::Stmt
pub type Stmt = Arc<Spanned<StmtX>>;
pub type Stmts = Arc<Vec<Stmt>>;
#[derive(Debug, Serialize, Deserialize, ToDebugSNode)]
pub enum StmtX {
    /// Single expression
    Expr(Expr),
    /// Declare a local variable, which may be mutable, and may have an initial value
    /// The declaration may contain a pattern;
    /// however, ast_simplify replaces all patterns with PatternX::Var
    Decl { pattern: Pattern, mode: Mode, init: Option<Expr> },
}

/// Function parameter
pub type Param = Arc<Spanned<ParamX>>;
pub type Params = Arc<Vec<Param>>;
#[derive(Debug, Serialize, Deserialize, ToDebugSNode, Clone)]
pub struct ParamX {
    pub name: Ident,
    pub typ: Typ,
    pub mode: Mode,
    /// An &mut parameter
    pub is_mut: bool,
    /// If the parameter uses a Ghost(x) or Tracked(x) pattern to unwrap the value, this is
    /// the mode of the resulting unwrapped x variable (Spec for Ghost(x), Proof for Tracked(x)).
    /// We also save a copy of the original wrapped name for lifetime_generate
    pub unwrapped_info: Option<(Mode, Ident)>,
}

pub type GenericBound = Arc<GenericBoundX>;
#[derive(Debug, Serialize, Deserialize, ToDebugSNode)]
pub enum GenericBoundX {
    /// List of implemented traits
    Traits(Vec<Path>),
}

pub type TypBounds = Arc<Vec<(Ident, GenericBound)>>;
/// When instantiating type S<A> with A = T in a recursive type definition,
/// is T allowed to include the one of recursively defined types?
/// Example:
///   enum Foo { Rec(S<Box<Foo>>), None }
///   enum Bar { Rec(S<Box<Bar>>) }
///   (instantiates A with recursive type Box<Foo> or Box<Bar>)
#[derive(Debug, Serialize, Deserialize, ToDebugSNode, Clone, Copy, PartialEq, Eq)]
pub enum AcceptRecursiveType {
    /// rejects the Foo example above
    /// (because A may occur negatively in S)
    Reject,
    /// accepts the Foo example above because the occurrence is in Rec,
    /// which is not the ground variant for Foo (None is the ground variant for Foo),
    /// but rejects Bar because Rec is the ground variant for Bar (since there is no None variant)
    /// (because A occurs only strictly positively in S, but may occur in S's ground variant)
    RejectInGround,
    /// accepts both Foo and Bar
    /// (because A occurs only strictly positively in S, and does not occur in S's ground variant)
    Accept,
}
/// Each type parameter is (name: Ident, GenericBound, AcceptRecursiveType)
pub type TypPositiveBounds = Arc<Vec<(Ident, GenericBound, AcceptRecursiveType)>>;

pub type FunctionAttrs = Arc<FunctionAttrsX>;
#[derive(Debug, Serialize, Deserialize, ToDebugSNode, Default, Clone)]
pub struct FunctionAttrsX {
    /// Erasure and lifetime checking based on ghost blocks
    pub uses_ghost_blocks: bool,
    /// Inline spec function for SMT
    pub inline: bool,
    /// List of functions that this function wants to view as opaque
    pub hidden: Arc<Vec<Fun>>,
    /// Create a global axiom saying forall params, require ==> ensure
    pub broadcast_forall: bool,
    /// In triggers_auto, don't use this function as a trigger
    pub no_auto_trigger: bool,
    /// Custom error message to display when a pre-condition fails
    pub custom_req_err: Option<String>,
    /// When used in a ghost context, redirect to a specified spec function
    pub autospec: Option<Fun>,
    /// Verify using bitvector theory
    pub bit_vector: bool,
    /// Is atomic (i.e., can be inside an invariant block)
    pub atomic: bool,
    /// Verify non_linear arithmetic using Singular
    pub integer_ring: bool,
    /// This is a proof of termination for another spec function
    pub is_decrease_by: bool,
    /// In a spec function, check the body for violations of recommends
    pub check_recommends: bool,
    /// set option smt.arith.nl=true
    pub nonlinear: bool,
    /// Use a dedicated Z3 process for this single query
    pub spinoff_prover: bool,
    /// Memoize function call results during interpretation
    pub memoize: bool,
}

/// Function specification of its invariant mask
#[derive(Clone, Debug, Serialize, Deserialize, ToDebugSNode)]
pub enum MaskSpec {
    InvariantOpens(Exprs),
    InvariantOpensExcept(Exprs),
    NoSpec,
}

#[derive(Debug, Serialize, Deserialize, ToDebugSNode, Clone)]
pub enum FunctionKind {
    Static,
    /// Method declaration inside a trait
    TraitMethodDecl {
        trait_path: Path,
    },
    /// Method implementation inside an impl, implementing a trait method for a trait for a datatype
    TraitMethodImpl {
        method: Fun,
        trait_path: Path,
        trait_typ_args: Typs,
        self_typ: Typ,
    },
    /// These should get demoted into Static functions in `demote_foreign_traits`.
    /// This really only exists so that we can check the trait really is foreign.
    ForeignTraitMethodImpl(Path),
}

/// Function, including signature and body
pub type Function = Arc<Spanned<FunctionX>>;
#[derive(Debug, Serialize, Deserialize, Clone)]
#[to_node_impl]
pub struct FunctionX {
    /// Name of function
    pub name: Fun,
    /// Proxy used to declare the spec of this function
    /// (e.g., some function marked `external_fn_specification`)
    pub proxy: Option<Spanned<Path>>,
    /// Kind (translation to AIR is different for each different kind)
    pub kind: FunctionKind,
    /// Access control (public/private)
    pub visibility: Visibility,
    /// Owning module
    pub owning_module: Option<Path>,
    /// exec functions are compiled, proof/spec are erased
    /// exec/proof functions can have requires/ensures, spec cannot
    /// spec functions can be used in requires/ensures, proof/exec cannot
    pub mode: Mode,
    /// Default amount of fuel: 0 means opaque, >= 1 means visible
    /// For recursive functions, fuel determines the number of unfoldings that the SMT solver sees
    pub fuel: u32,
    /// Type parameters to generic functions
    pub typ_bounds: TypBounds,
    /// Function parameters
    pub params: Params,
    /// Return value (unit return type is treated specially; see FunctionX::has_return in ast_util)
    pub ret: Param,
    /// Preconditions (requires for proof/exec functions, recommends for spec functions)
    pub require: Exprs,
    /// Postconditions (proof/exec functions only)
    pub ensure: Exprs,
    /// Decreases clause to ensure recursive function termination
    /// decrease.len() == 0 means no decreases clause
    /// decrease.len() >= 1 means list of expressions, interpreted in lexicographic order
    pub decrease: Exprs,
    /// If Expr is true for the arguments to the function,
    /// the function is defined according to the function body and the decreases clauses must hold.
    /// If Expr is false, the function is uninterpreted, the body and decreases clauses are ignored.
    pub decrease_when: Option<Expr>,
    /// Prove termination with a separate proof function
    pub decrease_by: Option<Fun>,
    /// For broadcast_forall functions, poly sets this to Some((params, reqs ==> enss))
    /// where params and reqs ==> enss use coerce_typ_to_poly rather than coerce_typ_to_native
    pub broadcast_forall: Option<(Params, Expr)>,
    /// MaskSpec that specifies what invariants the function is allowed to open
    pub mask_spec: MaskSpec,
    /// is_const == true means that this function is actually a const declaration;
    /// we treat const declarations as functions with 0 arguments, having mode == Spec.
    /// However, if ret.x.mode != Spec, there are some differences: the const can dually be used as spec,
    /// and the body is restricted to a subset of expressions that are spec-safe.
    pub is_const: bool,
    /// For public spec functions, publish == None means that the body is private
    /// even though the function is public, the bool indicates false = opaque, true = visible
    /// the body is public
    pub publish: Option<bool>,
    /// Various attributes
    pub attrs: FunctionAttrs,
    /// Body of the function (may be None for foreign functions or for external_body functions)
    pub body: Option<Expr>,
    /// Extra dependencies, only used for for the purposes of recursion-well-foundedness
    /// Useful only for trusted fns.
    pub extra_dependencies: Vec<Fun>,
}

/// Single field in a variant
pub type Field = Binder<(Typ, Mode, Visibility)>;
/// List of fields in a variant
/// For tuple-style variants, the fields appear in order and are named "0", "1", etc.
/// For struct-style variants, the fields may appear in any order
pub type Fields = Binders<(Typ, Mode, Visibility)>;
pub type Variant = Binder<Fields>;
pub type Variants = Binders<Fields>;

#[derive(Clone, Debug, Serialize, Deserialize, ToDebugSNode)]
pub enum DatatypeTransparency {
    Never,
    WhenVisible(Visibility),
}

/// struct or enum
#[derive(Clone, Debug, Serialize, Deserialize, ToDebugSNode)]
pub struct DatatypeX {
    pub path: Path,
    /// Similar to FunctionX proxy field.
    /// If this datatype is declared via a proxy (a type labeled external_type_specification)
    /// then this points to the proxy.
    /// e.g., we might have,
    ///   path = core::option::Option
    ///   proxy = vstd::std_specs::core::ExOption
    pub proxy: Option<Spanned<Path>>,
    pub owning_module: Option<Path>,
    pub visibility: Visibility,
    pub transparency: DatatypeTransparency,
    pub typ_params: TypPositiveBounds,
    pub variants: Variants,
    pub mode: Mode,
    /// Generate ext_equal lemmas for datatype
    pub ext_equal: bool,
}
pub type Datatype = Arc<Spanned<DatatypeX>>;
pub type Datatypes = Vec<Datatype>;

pub type Trait = Arc<Spanned<TraitX>>;
#[derive(Clone, Debug, Serialize, Deserialize, ToDebugSNode)]
pub struct TraitX {
    pub name: Path,
    pub typ_params: TypPositiveBounds,
    pub methods: Arc<Vec<Fun>>,
}

/// An entire crate
pub type Krate = Arc<KrateX>;
#[derive(Clone, Debug, Serialize, Deserialize, ToDebugSNode, Default)]
pub struct KrateX {
    /// All functions in the crate, plus foreign functions
    pub functions: Vec<Function>,
    /// All datatypes in the crate
    pub datatypes: Vec<Datatype>,
    /// All traits in the crate
    pub traits: Vec<Trait>,
    /// List of all modules in the crate
    pub module_ids: Vec<Path>,
    /// List of all 'external' functions in the crate (only useful for diagnostics)
    pub external_fns: Vec<Fun>,
<<<<<<< HEAD
    /// List of all 'external' types in the crate (only useful for diagnostics)
    pub external_types: Vec<Path>,
=======
    /// Map rustc-based internal paths to friendlier names for error messages
    pub path_as_rust_names: Vec<(Path, String)>,
>>>>>>> 289458d5
}<|MERGE_RESOLUTION|>--- conflicted
+++ resolved
@@ -881,11 +881,8 @@
     pub module_ids: Vec<Path>,
     /// List of all 'external' functions in the crate (only useful for diagnostics)
     pub external_fns: Vec<Fun>,
-<<<<<<< HEAD
     /// List of all 'external' types in the crate (only useful for diagnostics)
     pub external_types: Vec<Path>,
-=======
     /// Map rustc-based internal paths to friendlier names for error messages
     pub path_as_rust_names: Vec<(Path, String)>,
->>>>>>> 289458d5
 }