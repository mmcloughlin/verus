use crate::ast::{Expr, ExprX, FunctionX, GenericBoundX, Krate, KrateX, Typ, TypX, UnaryOpr};
use crate::ast_visitor::{
    expr_visitor_check, expr_visitor_dfs, typ_visitor_check, VisitorControlFlow, VisitorScopeMap,
};
pub use air::ast_util::{ident_binder, str_ident};

fn check_expr_simplified(_scope_map: &VisitorScopeMap, expr: &Expr) -> Result<(), ()> {
    match expr.x {
        ExprX::ConstVar(_)
        | ExprX::UnaryOpr(UnaryOpr::TupleField { .. }, _)
        | ExprX::Tuple(_)
        | ExprX::Match(..) => Err(()),
        _ => Ok(()),
    }
}

fn check_typ_simplified(typ: &Typ) -> Result<(), ()> {
    match &**typ {
        TypX::Tuple(..) => Err(()),
        _ => Ok(()),
    }
}

/// Panics if the ast uses nodes that should have been removed by ast_simplify
pub fn check_krate_simplified(krate: &Krate) {
    check_krate(krate);

    let KrateX {
        functions,
        datatypes,
        traits: _,
        module_ids: _,
        external_fns: _,
<<<<<<< HEAD
        external_types: _,
=======
        path_as_rust_names: _,
>>>>>>> 289458d5
    } = &**krate;

    for function in functions {
        let FunctionX { require, ensure, decrease, body, typ_bounds, params, ret, .. } =
            &function.x;

        let all_exprs =
            require.iter().chain(ensure.iter()).chain(decrease.iter()).chain(body.iter());
        for expr in all_exprs {
            expr_visitor_check(expr, &mut check_expr_simplified)
                .expect("function AST expression uses node that should have been simplified");
        }

        for (_, bound) in typ_bounds.iter() {
            match &**bound {
                GenericBoundX::Traits(_) => {}
            }
        }

        for param in params.iter().chain(std::iter::once(ret)) {
            typ_visitor_check(&param.x.typ, &mut check_typ_simplified)
                .expect("function param typ uses node that should have been simplified");
        }
    }

    for datatype in datatypes {
        for variant in datatype.x.variants.iter() {
            for field in variant.a.iter() {
                let (typ, _, _) = &field.a;
                typ_visitor_check(typ, &mut check_typ_simplified)
                    .expect("datatype field typ uses node that should have been simplified");
            }
        }
    }
}

fn expr_no_loc_in_spec(
    expr: &Expr,
    scope_map: &mut VisitorScopeMap,
    in_spec: bool,
) -> VisitorControlFlow<()> {
    let mut recurse_in_spec = |e| match expr_visitor_dfs(
        e,
        scope_map,
        &mut |scope_map: &mut VisitorScopeMap, expr: &Expr| {
            expr_no_loc_in_spec(expr, scope_map, true)
        },
    ) {
        VisitorControlFlow::Recurse | VisitorControlFlow::Return => Ok(false),
        VisitorControlFlow::Stop(()) => Err(()),
    };
    match match &expr.x {
        ExprX::Quant(_q, _b, qexpr) => recurse_in_spec(qexpr),
        ExprX::Choose { params: _, cond, body } => {
            recurse_in_spec(cond).and_then(|_| recurse_in_spec(body))
        }
        ExprX::Forall { vars: _, require, ensure, proof: _ } => {
            recurse_in_spec(require).and_then(|_| recurse_in_spec(ensure))
        }
        ExprX::VarLoc(_) | ExprX::Loc(_) if in_spec => Err(()),
        _ => Ok(true),
    } {
        Ok(true) => VisitorControlFlow::Recurse,
        Ok(false) => VisitorControlFlow::Return,
        Err(()) => VisitorControlFlow::Stop(()),
    }
}

/// Panics if the ast uses nodes that should have been removed by ast_simplify
pub fn check_krate(krate: &Krate) {
    let KrateX {
        functions,
        datatypes: _,
        traits: _,
        module_ids: _,
        external_fns: _,
<<<<<<< HEAD
        external_types: _,
=======
        path_as_rust_names: _,
>>>>>>> 289458d5
    } = &**krate;

    for function in functions {
        let FunctionX { require, ensure, decrease, body, .. } = &function.x;

        let all_exprs =
            require.iter().chain(ensure.iter()).chain(decrease.iter()).chain(body.iter());
        for expr in all_exprs {
            match expr_visitor_dfs(
                expr,
                &mut air::scope_map::ScopeMap::new(),
                &mut |scope_map: &mut VisitorScopeMap, expr: &Expr| {
                    expr_no_loc_in_spec(expr, scope_map, false)
                },
            ) {
                VisitorControlFlow::Recurse | VisitorControlFlow::Return => Ok(()),
                VisitorControlFlow::Stop(()) => Err(()),
            }
            .expect("function AST expression uses node that should have been simplified");
        }
    }
}<|MERGE_RESOLUTION|>--- conflicted
+++ resolved
@@ -31,11 +31,8 @@
         traits: _,
         module_ids: _,
         external_fns: _,
-<<<<<<< HEAD
         external_types: _,
-=======
         path_as_rust_names: _,
->>>>>>> 289458d5
     } = &**krate;
 
     for function in functions {
@@ -112,11 +109,8 @@
         traits: _,
         module_ids: _,
         external_fns: _,
-<<<<<<< HEAD
         external_types: _,
-=======
         path_as_rust_names: _,
->>>>>>> 289458d5
     } = &**krate;
 
     for function in functions {
