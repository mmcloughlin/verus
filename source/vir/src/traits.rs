--- conflicted
+++ resolved
@@ -255,31 +255,6 @@
         } else {
             return Arc::new(vec![]);
         };
-<<<<<<< HEAD
-        let name = format!(
-            "{}_{}",
-            path_as_friendly_rust_name(&imp.x.impl_path),
-            crate::def::QID_TRAIT_IMPL
-        );
-        let trigs = vec![tr_bound.clone()];
-        let bind = crate::func_to_air::func_bind_trig(
-            ctx,
-            name,
-            &imp.x.typ_params,
-            &Arc::new(vec![]),
-            &trigs,
-            false,
-            false,
-        );
-        let req_bounds = trait_bounds_to_air(ctx, &imp.x.typ_bounds);
-        let imply = mk_implies(&air::ast_util::mk_and(&req_bounds), &tr_bound);
-        let forall = mk_bind_expr(&bind, &imply);
-        let axiom = Arc::new(DeclX::Axiom(forall));
-        commands.push(Arc::new(CommandX::Global(axiom)));
-    }
-
-    Arc::new(commands)
-=======
     let name =
         format!("{}_{}", path_as_friendly_rust_name(&imp.x.impl_path), crate::def::QID_TRAIT_IMPL);
     let trigs = vec![tr_bound.clone()];
@@ -296,5 +271,4 @@
     let forall = mk_bind_expr(&bind, &imply);
     let axiom = Arc::new(DeclX::Axiom(forall));
     Arc::new(vec![Arc::new(CommandX::Global(axiom))])
->>>>>>> c76c5ac4
 }