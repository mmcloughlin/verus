--- conflicted
+++ resolved
@@ -3,18 +3,10 @@
 use crate::ast::Quant;
 use crate::ast::Typs;
 use crate::ast::{
-<<<<<<< HEAD
     AssocTypeImpl, AutospecUsage, BinaryOp, Binder, BuiltinSpecFun, CallTarget, ChainedOp,
     Constant, Datatype, DatatypeTransparency, DatatypeX, Expr, ExprX, Exprs, Field, FieldOpr,
-    Function, FunctionKind, GenericBound, GenericBoundX, Ident, IntRange, Krate, KrateX, Mode,
-    MultiOp, Path, Pattern, PatternX, SpannedTyped, Stmt, StmtX, Typ, TypX, UnaryOp, UnaryOpr,
-    VirErr, Visibility,
-=======
-    AssocTypeImpl, AutospecUsage, BinaryOp, Binder, BuiltinSpecFun, CallTarget, Constant, Datatype,
-    DatatypeTransparency, DatatypeX, Expr, ExprX, Exprs, Field, FieldOpr, Function, FunctionKind,
-    Ident, IntRange, Krate, KrateX, Mode, MultiOp, Path, Pattern, PatternX, SpannedTyped, Stmt,
-    StmtX, Typ, TypX, UnaryOp, UnaryOpr, VirErr, Visibility,
->>>>>>> d3c0e3fd
+    Function, FunctionKind, Ident, IntRange, Krate, KrateX, Mode, MultiOp, Path, Pattern, PatternX,
+    SpannedTyped, Stmt, StmtX, Typ, TypX, UnaryOp, UnaryOpr, VirErr, Visibility,
 };
 use crate::ast_util::int_range_from_type;
 use crate::ast_util::is_integer_type;
