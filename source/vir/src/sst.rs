--- conflicted
+++ resolved
@@ -11,12 +11,8 @@
     Path, Quant, SpannedTyped, Typ, Typs, UnaryOp, UnaryOpr, VarAt,
 };
 use crate::def::Spanned;
-<<<<<<< HEAD
 use crate::interpreter::InterpExp;
-use air::ast::{Binders, Ident};
-=======
 use air::ast::{Binders, Ident, Span};
->>>>>>> 1638bce4
 use air::errors::Error;
 use std::fmt;
 use std::sync::Arc;
@@ -145,7 +141,7 @@
                 Constant::Bool(b) => write!(f, "{}", b),
                 Constant::Int(i) => write!(f, "{}", i),
             },
-            Var(id) => write!(f, "{}", id.0),
+            Var(id) => write!(f, "{}", id.name),
             Call(fun, _, exps) => {
                 let args = exps.iter().map(|e| e.to_string()).collect::<Vec<_>>().join(", ");
                 write!(f, "{}({})", fun.path.segments.last().unwrap(), args)
@@ -155,6 +151,8 @@
                 UnaryOp::BitNot => write!(f, "!{}", exp),
                 UnaryOp::Trigger(..) => Ok(()),
                 UnaryOp::Clip(_range) => write!(f, "clip({})", exp),
+                UnaryOp::CoerceMode { .. } => Ok(()),
+                UnaryOp::MustBeFinalized => Ok(()),
             },
             UnaryOpr(op, exp) => {
                 use crate::ast::UnaryOpr::*;
@@ -234,7 +232,7 @@
             Interp(e) => {
                 use InterpExp::*;
                 match e {
-                    FreeVar(id) => write!(f, "{}", id.0),
+                    FreeVar(id) => write!(f, "{}", id.name),
                     Seq(s) => {
                         let v = s.iter().map(|e| e.to_string()).collect::<Vec<_>>().join(", ");
                         write!(f, "[{}]", v)
