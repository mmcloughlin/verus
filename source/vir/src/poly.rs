//! Insert Poly types and Box/Unbox expressions to represent polymorphism (generics).

/*
The SMT solver does not support polymorphic types directly,
so polymorphism must be encoded by coercing expressions to and from a universal
Poly type via Box and Unbox coercions.
The predicate has_type describes which underlying type a Box value holds.

In this encoding, we have to decide which expressions have native monomorphic
types (e.g. int, bool) and which expressions have Poly type.
This decision is motivated by three goals:

1) For efficiency, use native types where possible, avoiding unnecessary coercions.
   (For example, to represent 1 + 2 + 3, we wouldn't want to coerce between int and Poly
   around every + operation.)
2) For efficiency, since we've already type-checked the expressions,
   avoid reasoning about has_type unless necessary.
3) For completeness, avoid adding coercions to variables inside quantifier triggers,
   because this can cause expressions to fail to match triggers in some cases.
   For example, if f(g(a)) is encoded without coercions in one place,
   but there's a quantifier that encodes f(x) as f(Box(x)), using a trigger f(Box(x)),
   then f(g(a)) will fail to match the f(Box(x)) trigger for any x,
   whereas without the Box, f(g(a)) matches f(x) via x = g(a).

These goals are in conflict, unfortunately, so we have to compromise.
We prioritize (3) to avoid inexplicable triggering failures, and we
do as best we can with (1) and (2) on a case-by-case basis.

For (2), we introduce sorts to represent monomorphic instantiations of abstract datatypes.
For example, if Set<A> is an abstract datatype, Set<u64> and Set<bool> would each get their own sort.
On the other hand, we represent abstract datatypes applied to type variables as Poly.

REVIEW: We could also introduce sorts to represent integer range types like u64,
but this would lead to extra complexity, so we use int and Poly instead.

Suppose Map<A, B> is an abstract datatype and Pair<A, B> is a transparent datatype.
The following table summarizes what sorts are used for which Rust types in which situations,
where A is a type parameter:

                               bool    int     u64     A       Map<u64, u8>   Map<u64, A>  Pair<u64, u8>  Pair<u64, A>

quantifier variable            Poly    Poly    Poly    Poly    Poly           Poly         Poly           Poly
spec function parameter        Poly    Poly    Poly    Poly    Poly           Poly         Poly           Poly
trait method parameter         Poly    Poly    Poly    Poly    Poly           Poly         Poly           Poly
trait method return type       Poly    Poly    Poly    Poly    Poly           Poly         Poly           Poly

exec/proof function parameter  bool    int     int*    Poly    map_u64_u8     Poly         pair*          pair*
datatype field                 bool    int     int*    Poly    map_u64_u8     Poly         pair*          pair*
return type                    bool    int     int*    Poly    map_u64_u8     Poly         pair*          pair*
local variable / let binding   bool    int     int*    Poly    map_u64_u8     Poly         pair*          pair*

(The "int*" and "pair*" indicate that the values of the types need additional invariants,
such as a u64 being in the range 0..2^64.  In addition, all Poly values need a has_type invariant.)

Because of (3), we represent all quantified variables as Poly types rather than native types.
Thus, a VIR quantifier like:

  forall x: int. f(x, 1)

becomes an AIR quantifier like one of the following, depending on how we translate f:

  forall x: Poly. has_type(x, t) ==> f(x, Box(1))
  forall x: Poly. has_type(x, t) ==> f(Unbox(x), Unbox(Box(1)))

The first version assumes that f's parameters are Poly (as is the case for spec functions),
while the latter assumes that f's parameters are int (as is the case for datatype constructors).
Note that the latter two cases lead to triggers involving "Unbox(x)", not just x.
This can lead to the completeness problems of (3).
Therefore, the expression Unbox(Box(1)) explicitly introduces a superfluous Unbox to handle (3).
*/

use crate::ast::{
    BinaryOp, CallTarget, Datatype, DatatypeX, Expr, ExprX, Exprs, FieldOpr, Function,
    FunctionKind, FunctionX, Ident, IntRange, Krate, KrateX, MaskSpec, Mode, MultiOp, Param,
    ParamX, Path, PatternX, SpannedTyped, Stmt, StmtX, Typ, TypX, UnaryOp, UnaryOpr,
};
use crate::context::Ctx;
use crate::def::Spanned;
use crate::util::vec_map;
use air::ast::Binder;
use air::scope_map::ScopeMap;
use std::collections::HashMap;
use std::sync::Arc;

pub type MonoTyp = Arc<MonoTypX>;
pub type MonoTyps = Arc<Vec<MonoTyp>>;
#[derive(Clone, Debug, PartialEq, Eq, Hash, PartialOrd, Ord)]
pub enum MonoTypX {
    Bool,
    Int(IntRange),
    Datatype(Path, MonoTyps),
    StrSlice,
}

struct State {
    types: ScopeMap<Ident, Typ>,
    is_trait: bool,
    in_exec_closure: bool,
}

pub(crate) fn typ_as_mono(typ: &Typ) -> Option<MonoTyp> {
    match &**typ {
        TypX::Bool => Some(Arc::new(MonoTypX::Bool)),
        TypX::Int(range) => Some(Arc::new(MonoTypX::Int(*range))),
        TypX::StrSlice => Some(Arc::new(MonoTypX::StrSlice)),
        TypX::Datatype(path, typs) => {
            let mut monotyps: Vec<MonoTyp> = Vec::new();
            for typ in typs.iter() {
                if let Some(monotyp) = typ_as_mono(typ) {
                    monotyps.push(monotyp);
                } else {
                    return None;
                }
            }
            Some(Arc::new(MonoTypX::Datatype(path.clone(), Arc::new(monotyps))))
        }
        TypX::Decorate(_, t) => typ_as_mono(t),
        _ => None,
    }
}

pub(crate) fn monotyp_to_typ(monotyp: &MonoTyp) -> Typ {
    match &**monotyp {
        MonoTypX::Bool => Arc::new(TypX::Bool),
        MonoTypX::Int(range) => Arc::new(TypX::Int(*range)),
        MonoTypX::Datatype(path, typs) => {
            let typs = vec_map(&**typs, monotyp_to_typ);
            Arc::new(TypX::Datatype(path.clone(), Arc::new(typs)))
        }
        MonoTypX::StrSlice => Arc::new(TypX::StrSlice),
    }
}

pub(crate) fn typ_is_poly(ctx: &Ctx, typ: &Typ) -> bool {
    match &**typ {
        TypX::Bool | TypX::Int(_) | TypX::Lambda(..) | TypX::StrSlice | TypX::Char => false,
        TypX::AnonymousClosure(..) => {
            panic!("internal error: AnonymousClosure should be removed by ast_simplify")
        }
        TypX::Tuple(_) => panic!("internal error: Tuple should be removed by ast_simplify"),
        TypX::Datatype(path, _) => {
            if ctx.datatype_is_transparent[path] {
                false
            } else {
                typ_as_mono(typ).is_none()
            }
        }
        TypX::Decorate(_, t) => typ_is_poly(ctx, t),
        TypX::Boxed(_) | TypX::TypParam(_) => true,
        TypX::TypeId => panic!("internal error: TypeId created too soon"),
        TypX::ConstInt(_) => panic!("internal error: expression should not have ConstInt type"),
        TypX::Air(_) => panic!("internal error: Air type created too soon"),
    }
}

fn coerce_typ_to_native(ctx: &Ctx, typ: &Typ) -> Typ {
    match &**typ {
        TypX::Bool | TypX::Int(_) | TypX::Lambda(..) | TypX::StrSlice | TypX::Char => typ.clone(),
        TypX::AnonymousClosure(..) => {
            panic!("internal error: AnonymousClosure should be removed by ast_simplify")
        }
        TypX::Tuple(_) => panic!("internal error: Tuple should be removed by ast_simplify"),
        TypX::Datatype(path, _) => {
            if ctx.datatype_is_transparent[path] {
                typ.clone()
            } else {
                if typ_as_mono(typ).is_none() {
                    Arc::new(TypX::Boxed(typ.clone()))
                } else {
                    typ.clone()
                }
            }
        }
        TypX::Decorate(d, t) => Arc::new(TypX::Decorate(*d, coerce_typ_to_native(ctx, t))),
        TypX::Boxed(_) | TypX::TypParam(_) => typ.clone(),
        TypX::TypeId => panic!("internal error: TypeId created too soon"),
        TypX::ConstInt(_) => panic!("internal error: expression should not have ConstInt type"),
        TypX::Air(_) => panic!("internal error: Air type created too soon"),
    }
}

pub(crate) fn coerce_typ_to_poly(_ctx: &Ctx, typ: &Typ) -> Typ {
    match &**typ {
        TypX::Bool | TypX::Int(_) | TypX::Lambda(..) | TypX::StrSlice | TypX::Char => {
            Arc::new(TypX::Boxed(typ.clone()))
        }
        TypX::AnonymousClosure(..) => {
            panic!("internal error: AnonymousClosure should be removed by ast_simplify")
        }
        TypX::Tuple(_) => panic!("internal error: Tuple should be removed by ast_simplify"),
        TypX::Datatype(..) => Arc::new(TypX::Boxed(typ.clone())),
        TypX::Decorate(d, t) => Arc::new(TypX::Decorate(*d, coerce_typ_to_poly(_ctx, t))),
        TypX::Boxed(_) | TypX::TypParam(_) => typ.clone(),
        TypX::TypeId => panic!("internal error: TypeId created too soon"),
        TypX::ConstInt(_) => panic!("internal error: expression should not have ConstInt type"),
        TypX::Air(_) => panic!("internal error: Air type created too soon"),
    }
}

pub(crate) fn coerce_expr_to_native(ctx: &Ctx, expr: &Expr) -> Expr {
    match &*crate::ast_util::undecorate_typ(&expr.typ) {
        TypX::Bool
        | TypX::Int(_)
        | TypX::Lambda(..)
        | TypX::Datatype(..)
        | TypX::StrSlice
        | TypX::Char => expr.clone(),
        TypX::AnonymousClosure(..) => {
            panic!("internal error: AnonymousClosure should be removed by ast_simplify")
        }
        TypX::Tuple(_) => panic!("internal error: Tuple should be removed by ast_simplify"),
        TypX::Decorate(..) => {
            panic!("internal error: Decorate should be removed by undecorate_typ")
        }
        TypX::Boxed(typ) => {
            if typ_is_poly(ctx, typ) {
                expr.clone()
            } else {
                let op = UnaryOpr::Unbox(typ.clone());
                let exprx = ExprX::UnaryOpr(op, expr.clone());
                SpannedTyped::new(&expr.span, typ, exprx)
            }
        }
        TypX::TypParam(_) => expr.clone(),
        TypX::TypeId => panic!("internal error: TypeId created too soon"),
        TypX::ConstInt(_) => panic!("internal error: expression should not have ConstInt type"),
        TypX::Air(_) => panic!("internal error: Air type created too soon"),
    }
}

fn coerce_expr_to_poly(ctx: &Ctx, expr: &Expr) -> Expr {
    match &*crate::ast_util::undecorate_typ(&expr.typ) {
        TypX::Datatype(path, _)
            if !ctx.datatype_is_transparent[path] && typ_as_mono(&expr.typ).is_none() =>
        {
            expr.clone()
        }
        TypX::Bool
        | TypX::Int(_)
        | TypX::Lambda(..)
        | TypX::Datatype(..)
        | TypX::StrSlice
        | TypX::Char => {
            let op = UnaryOpr::Box(expr.typ.clone());
            let exprx = ExprX::UnaryOpr(op, expr.clone());
            let typ = Arc::new(TypX::Boxed(expr.typ.clone()));
            SpannedTyped::new(&expr.span, &typ, exprx)
        }
        TypX::AnonymousClosure(..) => {
            panic!("internal error: AnonymousClosure should be removed by ast_simplify")
        }
        TypX::Tuple(_) => panic!("internal error: Tuple should be removed by ast_simplify"),
        TypX::Decorate(..) => {
            panic!("internal error: Decorate should be removed by undecorate_typ")
        }
        TypX::Boxed(_) | TypX::TypParam(_) => expr.clone(),
        TypX::TypeId => panic!("internal error: TypeId created too soon"),
        TypX::ConstInt(_) => panic!("internal error: expression should not have ConstInt type"),
        TypX::Air(_) => panic!("internal error: Air type created too soon"),
    }
}

fn coerce_exprs_to_agree(ctx: &Ctx, expr1: &Expr, expr2: &Expr) -> (Expr, Expr) {
    if typ_is_poly(ctx, &expr1.typ) && typ_is_poly(ctx, &expr2.typ) {
        (expr1.clone(), expr2.clone())
    } else {
        (coerce_expr_to_native(ctx, expr1), coerce_expr_to_native(ctx, expr2))
    }
}

// Recursively coerce subexpressions to native or to Boxed, as needed
fn poly_expr(ctx: &Ctx, state: &mut State, expr: &Expr) -> Expr {
    let mk_expr = |e: ExprX| SpannedTyped::new(&expr.span, &expr.typ, e);
    let mk_expr_typ = |t: &Typ, e: ExprX| SpannedTyped::new(&expr.span, t, e);
    match &expr.x {
        ExprX::Const(_) => expr.clone(),
        ExprX::Var(x) => SpannedTyped::new(&expr.span, &state.types[x], ExprX::Var(x.clone())),
        ExprX::VarLoc(x) => {
            SpannedTyped::new(&expr.span, &state.types[x], ExprX::VarLoc(x.clone()))
        }
        ExprX::VarAt(x, at) => {
            SpannedTyped::new(&expr.span, &state.types[x], ExprX::VarAt(x.clone(), *at))
        }
        ExprX::ConstVar(..) => panic!("ConstVar should already be removed"),
        ExprX::Call(target, exprs) => match target {
            CallTarget::Fun(_, name, _, _) => {
                let function = &ctx.func_map[name].x;
                let is_spec = function.mode == Mode::Spec;
                let is_trait = !matches!(function.kind, FunctionKind::Static);
                assert!(exprs.len() == function.params.len());
                let mut args: Vec<Expr> = Vec::new();
                for (param, arg) in function.params.iter().zip(exprs.iter()) {
                    let arg = poly_expr(ctx, state, arg);
                    let arg = if is_spec || is_trait || typ_is_poly(ctx, &param.x.typ) {
                        coerce_expr_to_poly(ctx, &arg)
                    } else {
                        coerce_expr_to_native(ctx, &arg)
                    };
                    args.push(arg);
                }
                let typ = if (is_trait || typ_is_poly(ctx, &function.ret.x.typ))
                    && function.has_return()
                {
                    coerce_typ_to_poly(ctx, &expr.typ)
                } else {
                    coerce_typ_to_native(ctx, &expr.typ)
                };
                mk_expr_typ(&typ, ExprX::Call(target.clone(), Arc::new(args)))
            }
            CallTarget::BuiltinSpecFun(..) => {
                let mut args: Vec<Expr> = Vec::new();
                for arg in exprs.iter() {
                    let arg = poly_expr(ctx, state, arg);
                    let arg = coerce_expr_to_poly(ctx, &arg);
                    args.push(arg);
                }
                mk_expr_typ(&expr.typ, ExprX::Call(target.clone(), Arc::new(args)))
            }
            CallTarget::FnSpec(e) => {
                let callee = coerce_expr_to_native(ctx, &poly_expr(ctx, state, e));
                let target = CallTarget::FnSpec(callee);
                let exprs = exprs
                    .iter()
                    .map(|e| coerce_expr_to_poly(ctx, &poly_expr(ctx, state, e)))
                    .collect();
                let typ = coerce_typ_to_poly(ctx, &expr.typ);
                mk_expr_typ(&typ, ExprX::Call(target, Arc::new(exprs)))
            }
        },
        ExprX::Tuple(_) => panic!("internal error: ast_simplify should remove Tuple"),
        ExprX::Ctor(path, variant, binders, update) => {
            assert!(update.is_none()); // removed by ast_simplify
            let fields = &ctx.datatype_map[path].x.get_variant(variant).a;
            let mut bs: Vec<Binder<Expr>> = Vec::new();
            for binder in binders.iter() {
                let field = crate::ast_util::get_field(fields, &binder.name);
                let e = poly_expr(ctx, state, &binder.a);
                let e = if typ_is_poly(ctx, &field.a.0) {
                    coerce_expr_to_poly(ctx, &e)
                } else {
                    // Force an expression of the form unbox(...) to match triggers with unbox:
                    let e = coerce_expr_to_poly(ctx, &e);
                    coerce_expr_to_native(ctx, &e)
                };
                bs.push(binder.new_a(e));
            }
            mk_expr(ExprX::Ctor(path.clone(), variant.clone(), Arc::new(bs), None))
        }
        ExprX::NullaryOpr(crate::ast::NullaryOpr::ConstGeneric(_)) => expr.clone(),
        ExprX::Unary(op, e1) => {
            let e1 = poly_expr(ctx, state, e1);
            match op {
                UnaryOp::Not
                | UnaryOp::Clip { .. }
                | UnaryOp::BitNot
                | UnaryOp::StrLen
                | UnaryOp::StrIsAscii
                | UnaryOp::CharToInt => {
                    let e1 = coerce_expr_to_native(ctx, &e1);
                    mk_expr(ExprX::Unary(*op, e1))
                }
                UnaryOp::Trigger(_) | UnaryOp::CoerceMode { .. } => {
                    mk_expr_typ(&e1.typ, ExprX::Unary(*op, e1.clone()))
                }
                UnaryOp::MustBeFinalized => panic!("internal error: MustBeFinalized in AST"),
            }
        }
        ExprX::UnaryOpr(op, e1) => {
            let e1 = poly_expr(ctx, state, e1);
            match op {
                UnaryOpr::Box(_) | UnaryOpr::Unbox(_) | UnaryOpr::HasType(_) => {
                    panic!("internal error: already has Box/Unbox/HasType")
                }
                UnaryOpr::TupleField { .. } => {
                    panic!("internal error: ast_simplify should remove TupleField")
                }
                UnaryOpr::IsVariant { .. } | UnaryOpr::IntegerTypeBound(..) => {
                    let e1 = coerce_expr_to_native(ctx, &e1);
                    mk_expr(ExprX::UnaryOpr(op.clone(), e1))
                }
                UnaryOpr::Height => {
                    let e1 = coerce_expr_to_poly(ctx, &e1);
                    mk_expr(ExprX::UnaryOpr(op.clone(), e1))
                }
                UnaryOpr::CustomErr(_) => {
                    let exprx = ExprX::UnaryOpr(op.clone(), e1.clone());
                    SpannedTyped::new(&e1.span, &e1.typ, exprx)
                }
                UnaryOpr::Field(FieldOpr { datatype, variant, field, get_variant: _ }) => {
                    let fields = &ctx.datatype_map[datatype].x.get_variant(variant).a;
                    let field = crate::ast_util::get_field(fields, field);

                    // Force an expression of the form unbox(...) to match triggers with unbox:
                    let e1 = coerce_expr_to_poly(ctx, &e1);
                    let e1 = coerce_expr_to_native(ctx, &e1);

                    let exprx = ExprX::UnaryOpr(op.clone(), e1);
                    let typ = if typ_is_poly(ctx, &field.a.0) {
                        coerce_typ_to_poly(ctx, &expr.typ)
                    } else {
                        coerce_typ_to_native(ctx, &expr.typ)
                    };
                    mk_expr_typ(&typ, exprx)
                }
            }
        }
        ExprX::Loc(e) => {
            let expr = poly_expr(ctx, state, e);
            let typ = expr.typ.clone();
            mk_expr_typ(&typ, ExprX::Loc(expr))
        }
        ExprX::Binary(op, e1, e2) => {
            let e1 = poly_expr(ctx, state, e1);
            let e2 = poly_expr(ctx, state, e2);
            use BinaryOp::*;
            let native = match op {
                And | Or | Xor | Implies | Inequality(_) => true,
                Arith(..) => true,
                Eq(_) | Ne => false,
                Bitwise(..) => true,
                StrGetChar { .. } => true,
            };
            if native {
                let e1 = coerce_expr_to_native(ctx, &e1);
                let e2 = coerce_expr_to_native(ctx, &e2);
                mk_expr(ExprX::Binary(*op, e1, e2))
            } else {
                let (e1, e2) = coerce_exprs_to_agree(ctx, &e1, &e2);
                mk_expr(ExprX::Binary(*op, e1, e2))
            }
        }
        ExprX::BinaryOpr(op @ crate::ast::BinaryOpr::ExtEq(..), e1, e2) => {
            let e1 = poly_expr(ctx, state, e1);
            let e2 = poly_expr(ctx, state, e2);
            let e1 = coerce_expr_to_poly(ctx, &e1);
            let e2 = coerce_expr_to_poly(ctx, &e2);
            mk_expr(ExprX::BinaryOpr(op.clone(), e1, e2))
        }
        ExprX::Multi(MultiOp::Chained(ops), es) => {
            let es =
                es.iter().map(|e| coerce_expr_to_native(ctx, &poly_expr(ctx, state, e))).collect();
            mk_expr(ExprX::Multi(MultiOp::Chained(ops.clone()), Arc::new(es)))
        }
        ExprX::Quant(quant, binders, e1) => {
            let mut bs: Vec<Binder<Typ>> = Vec::new();
            state.types.push_scope(true);
            for binder in binders.iter() {
                let typ = if quant.boxed_params {
                    coerce_typ_to_poly(ctx, &binder.a)
                } else {
                    coerce_typ_to_native(ctx, &binder.a)
                };
                let _ = state.types.insert(binder.name.clone(), typ.clone());
                bs.push(binder.new_a(typ));
            }
            let e1 = coerce_expr_to_native(ctx, &poly_expr(ctx, state, e1));
            state.types.pop_scope();
            mk_expr(ExprX::Quant(*quant, Arc::new(bs), e1))
        }
        ExprX::Closure(binders, e1) => {
            let mut bs: Vec<Binder<Typ>> = Vec::new();
            state.types.push_scope(true);
            for binder in binders.iter() {
                let typ = coerce_typ_to_poly(ctx, &binder.a);
                let _ = state.types.insert(binder.name.clone(), typ.clone());
                bs.push(binder.new_a(typ));
            }
            let e1 = coerce_expr_to_poly(ctx, &poly_expr(ctx, state, e1));
            state.types.pop_scope();
            mk_expr(ExprX::Closure(Arc::new(bs), e1))
        }
        ExprX::ExecClosure { params, ret, body, requires, ensures, external_spec } => {
            let mut params1: Vec<Binder<Typ>> = Vec::new();
            state.types.push_scope(true);
            for binder in params.iter() {
                let typ = coerce_typ_to_native(ctx, &binder.a);
                let _ = state.types.insert(binder.name.clone(), typ.clone());
                params1.push(binder.new_a(typ));
            }

            let requires1 = requires
                .iter()
                .map(|req| coerce_expr_to_native(ctx, &poly_expr(ctx, state, req)))
                .collect();

            state.types.push_scope(true);

            let typ = coerce_typ_to_native(ctx, &ret.a);
            let _ = state.types.insert(ret.name.clone(), typ.clone());
            let ret1 = ret.new_a(typ);

            let ensures1 = ensures
                .iter()
                .map(|ens| coerce_expr_to_native(ctx, &poly_expr(ctx, state, ens)))
                .collect();

            state.types.pop_scope();

            let old_in_closure = state.in_exec_closure;
            state.in_exec_closure = true;
            let body1 = coerce_expr_to_native(ctx, &poly_expr(ctx, state, body));
            state.in_exec_closure = old_in_closure;

            state.types.pop_scope();

            state.types.push_scope(true);
            let (cid, cexpr) = external_spec
                .as_ref()
                .expect("external_spec should have been filled in in ast_simplify");
            let _ = state.types.insert(cid.clone(), expr.typ.clone());
            let cexpr1 = coerce_expr_to_native(ctx, &poly_expr(ctx, state, cexpr));
            state.types.pop_scope();

            mk_expr(ExprX::ExecClosure {
                params: Arc::new(params1),
                ret: ret1,
                body: body1,
                requires: Arc::new(requires1),
                ensures: Arc::new(ensures1),
                external_spec: Some((cid.clone(), cexpr1)),
            })
        }
        ExprX::Choose { params, cond, body } => {
            let mut bs: Vec<Binder<Typ>> = Vec::new();
            state.types.push_scope(true);
            for binder in params.iter() {
                let typ = coerce_typ_to_poly(ctx, &binder.a);
                let _ = state.types.insert(binder.name.clone(), typ.clone());
                bs.push(binder.new_a(typ));
            }
            let cond = coerce_expr_to_native(ctx, &poly_expr(ctx, state, cond));
            let body = coerce_expr_to_poly(ctx, &poly_expr(ctx, state, body));
            state.types.pop_scope();
            mk_expr_typ(&body.clone().typ, ExprX::Choose { params: Arc::new(bs), cond, body })
        }
        ExprX::WithTriggers { triggers, body } => {
            let triggers = triggers
                .iter()
                .map(|es| Arc::new(es.iter().map(|e| poly_expr(ctx, state, e)).collect()));
            let triggers = Arc::new(triggers.collect());
            let body = poly_expr(ctx, state, body);
            mk_expr(ExprX::WithTriggers { triggers, body })
        }
        ExprX::Assign { init_not_mut, lhs: e1, rhs: e2 } => {
            let e1 = poly_expr(ctx, state, e1);
            let e2 = if typ_is_poly(ctx, &e1.typ) {
                coerce_expr_to_poly(ctx, &poly_expr(ctx, state, e2))
            } else {
                coerce_expr_to_native(ctx, &poly_expr(ctx, state, e2))
            };
            mk_expr(ExprX::Assign { init_not_mut: *init_not_mut, lhs: e1, rhs: e2 })
        }
        ExprX::AssertCompute(e, m) => mk_expr(ExprX::AssertCompute(poly_expr(ctx, state, e), *m)),
        ExprX::Fuel(..) => expr.clone(),
        ExprX::RevealString(_) => expr.clone(),
        ExprX::Header(..) => panic!("Header should already be removed"),
        ExprX::AssertAssume { is_assume, expr: e1 } => {
            let e1 = coerce_expr_to_native(ctx, &poly_expr(ctx, state, e1));
            mk_expr(ExprX::AssertAssume { is_assume: *is_assume, expr: e1 })
        }
        ExprX::Forall { vars, require, ensure, proof } => {
            let mut bs: Vec<Binder<Typ>> = Vec::new();
            state.types.push_scope(true);
            for binder in vars.iter() {
                let typ = coerce_typ_to_poly(ctx, &binder.a);
                let _ = state.types.insert(binder.name.clone(), typ.clone());
                bs.push(binder.new_a(typ));
            }
            let require = coerce_expr_to_native(ctx, &poly_expr(ctx, state, require));
            let ensure = coerce_expr_to_native(ctx, &poly_expr(ctx, state, ensure));
            let proof = poly_expr(ctx, state, proof);
            state.types.pop_scope();
            let vars = Arc::new(bs);
            mk_expr(ExprX::Forall { vars, require, ensure, proof })
        }
        ExprX::AssertQuery { requires, ensures, proof, mode } => {
            state.types.push_scope(true);
            let requires =
                requires.iter().map(|e| coerce_expr_to_native(ctx, &poly_expr(ctx, state, e)));
            let requires = Arc::new(requires.collect());
            let ensures =
                ensures.iter().map(|e| coerce_expr_to_native(ctx, &poly_expr(ctx, state, e)));
            let ensures = Arc::new(ensures.collect());
            let proof = poly_expr(ctx, state, proof);
            state.types.pop_scope();
            mk_expr(ExprX::AssertQuery { requires, ensures, proof, mode: *mode })
        }
        ExprX::If(e0, e1, None) => {
            let e0 = coerce_expr_to_native(ctx, &poly_expr(ctx, state, e0));
            let e1 = poly_expr(ctx, state, e1);
            mk_expr(ExprX::If(e0, e1, None))
        }
        ExprX::If(e0, e1, Some(e2)) => {
            let e0 = coerce_expr_to_native(ctx, &poly_expr(ctx, state, e0));
            let e1 = poly_expr(ctx, state, e1);
            let e2 = poly_expr(ctx, state, e2);
            let (e1, e2) = coerce_exprs_to_agree(ctx, &e1, &e2);
            let t = if typ_is_poly(ctx, &e1.typ) {
                coerce_typ_to_poly(ctx, &expr.typ)
            } else {
                coerce_typ_to_native(ctx, &expr.typ)
            };
            mk_expr_typ(&t, ExprX::If(e0, e1.clone(), Some(e2)))
        }
        ExprX::Match(..) => panic!("Match should already be removed"),
        ExprX::Loop { label, cond, body, invs } => {
            let cond = cond.as_ref().map(|e| coerce_expr_to_native(ctx, &poly_expr(ctx, state, e)));
            let body = poly_expr(ctx, state, body);
            let invs = invs.iter().map(|inv| crate::ast::LoopInvariant {
                inv: coerce_expr_to_native(ctx, &poly_expr(ctx, state, &inv.inv)),
                ..inv.clone()
            });
            let invs = Arc::new(invs.collect());
            mk_expr(ExprX::Loop { label: label.clone(), cond, body, invs })
        }
        ExprX::OpenInvariant(inv, binder, body, atomicity) => {
            let inv = coerce_expr_to_poly(ctx, &poly_expr(ctx, state, inv));
            state.types.push_scope(true);
            let typ = coerce_typ_to_native(ctx, &binder.a);
            let _ = state.types.insert(binder.name.clone(), typ.clone());
            let body = poly_expr(ctx, state, body);
            state.types.pop_scope();
            let binder = binder.new_a(typ.clone());
            mk_expr(ExprX::OpenInvariant(inv, binder, body, *atomicity))
        }
        ExprX::Return(None) => expr.clone(),
        ExprX::Return(Some(e1)) => {
            let e1 = if state.is_trait && !state.in_exec_closure {
                coerce_expr_to_poly(ctx, &poly_expr(ctx, state, e1))
            } else {
                coerce_expr_to_native(ctx, &poly_expr(ctx, state, e1))
            };
            mk_expr(ExprX::Return(Some(e1.clone())))
        }
        ExprX::BreakOrContinue { label: _, is_break: _ } => expr.clone(),
        ExprX::Ghost { alloc_wrapper, tracked, expr: e1 } => {
            let expr = poly_expr(ctx, state, e1);
            mk_expr(ExprX::Ghost { alloc_wrapper: *alloc_wrapper, tracked: *tracked, expr })
        }
        ExprX::Block(ss, e1) => {
            let mut stmts: Vec<Stmt> = Vec::new();
            for s in ss.iter() {
                match &s.x {
                    StmtX::Expr(_) => {}
                    StmtX::Decl { .. } => state.types.push_scope(true),
                }
                stmts.push(poly_stmt(ctx, state, s));
            }
            let e1 = match e1 {
                None => None,
                Some(e) => Some(poly_expr(ctx, state, e)),
            };
            for s in ss.iter() {
                match &s.x {
                    StmtX::Expr(_) => {}
                    StmtX::Decl { .. } => state.types.pop_scope(),
                }
            }
            match e1.clone() {
                None => mk_expr(ExprX::Block(Arc::new(stmts), e1)),
                Some(e) => mk_expr_typ(&e.typ, ExprX::Block(Arc::new(stmts), e1)),
            }
        }
    }
}

fn poly_stmt(ctx: &Ctx, state: &mut State, stmt: &Stmt) -> Stmt {
    match &stmt.x {
        StmtX::Expr(expr) => {
            let stmtx = StmtX::Expr(poly_expr(ctx, state, expr));
            Spanned::new(stmt.span.clone(), stmtx)
        }
        StmtX::Decl { pattern, mode, init } => {
            if let PatternX::Var { name, mutable: _ } = &pattern.x {
                let typ = coerce_typ_to_native(ctx, &pattern.typ);
                let pattern = SpannedTyped::new(&pattern.span, &typ, pattern.x.clone());
                let init = if let Some(init) = init {
                    Some(coerce_expr_to_native(ctx, &poly_expr(ctx, state, init)))
                } else {
                    None
                };
                let _ = state.types.insert(name.clone(), pattern.typ.clone());
                let stmtx = StmtX::Decl { pattern: pattern.clone(), mode: *mode, init };
                Spanned::new(stmt.span.clone(), stmtx)
            } else {
                panic!("internal error: ast_simplify should eliminate patterns")
            }
        }
    }
}

fn poly_function(ctx: &Ctx, function: &Function) -> Function {
    let FunctionX {
        name,
        proxy,
        kind,
        visibility,
        owning_module,
        mode: mut function_mode,
        fuel,
        typ_bounds,
        params,
        ret,
        require,
        ensure,
        decrease,
        decrease_when,
        decrease_by,
        broadcast_forall,
        mask_spec,
        is_const,
        publish,
        attrs,
        body,
        extra_dependencies,
    } = &function.x;

    if attrs.is_decrease_by {
        // This is actually code for a the spec function that has the decreases clause
        function_mode = Mode::Spec;
    }

    let mut types = ScopeMap::new();
    types.push_scope(true);

    let is_trait = !matches!(kind, FunctionKind::Static);

    // Return type is left native (except for trait methods)
    let ret_typ = if is_trait && function.x.has_return() {
        coerce_typ_to_poly(ctx, &ret.x.typ)
    } else {
        coerce_typ_to_native(ctx, &ret.x.typ)
    };
    let ret = Spanned::new(ret.span.clone(), ParamX { typ: ret_typ, ..ret.x.clone() });
    // Parameter types are made Poly for spec functions and trait methods
    let mut new_params: Vec<Param> = Vec::new();
    for param in params.iter() {
        let ParamX { name, typ, mode, is_mut, unwrapped_info } = &param.x;
        let typ = if function_mode == Mode::Spec || is_trait {
            coerce_typ_to_poly(ctx, typ)
        } else {
            coerce_typ_to_native(ctx, typ)
        };
        let _ = types.insert(name.clone(), typ.clone());
        let paramx = ParamX {
            name: name.clone(),
            typ,
            mode: *mode,
            is_mut: *is_mut,
            unwrapped_info: unwrapped_info.clone(),
        };
        new_params.push(Spanned::new(param.span.clone(), paramx));
    }
    let params = Arc::new(new_params);

    let mut state = State { types, is_trait, in_exec_closure: false };

    let native_exprs = |state: &mut State, es: &Exprs| {
        let mut exprs: Vec<Expr> = Vec::new();
        for e in es.iter() {
            exprs.push(coerce_expr_to_native(ctx, &poly_expr(ctx, state, e)));
        }
        Arc::new(exprs)
    };
    let require = native_exprs(&mut state, require);

    state.types.push_scope(true);
    if function.x.has_return() {
        let _ = state.types.insert(ret.x.name.clone(), ret.x.typ.clone());
    }
    let ensure = native_exprs(&mut state, ensure);
    state.types.pop_scope();

    let decrease = native_exprs(&mut state, decrease);
    let decrease_when =
        decrease_when.as_ref().map(|e| coerce_expr_to_native(ctx, &poly_expr(ctx, &mut state, e)));

    let mask_spec = match mask_spec {
        MaskSpec::InvariantOpens(es) => MaskSpec::InvariantOpens(native_exprs(&mut state, es)),
        MaskSpec::InvariantOpensExcept(es) => {
            MaskSpec::InvariantOpensExcept(native_exprs(&mut state, es))
        }
        MaskSpec::NoSpec => MaskSpec::NoSpec,
    };

    let body = if let Some(body) = body {
        if is_trait && function.x.has_return() {
            Some(coerce_expr_to_poly(ctx, &poly_expr(ctx, &mut state, body)))
        } else {
            Some(coerce_expr_to_native(ctx, &poly_expr(ctx, &mut state, body)))
        }
    } else {
        None
    };

    state.types.pop_scope();
    assert_eq!(state.types.num_scopes(), 0);

    assert!(broadcast_forall.is_none());
    let broadcast_forall = if attrs.broadcast_forall {
        // Create a coerce_typ_to_poly version of the parameters, requires, ensures
        state.types.push_scope(true);
        let mut new_params: Vec<Param> = Vec::new();
        for param in params.iter() {
            let ParamX { name, typ, mode, is_mut, unwrapped_info } = &param.x;
            let typ = coerce_typ_to_poly(ctx, typ);
            let _ = state.types.insert(name.clone(), typ.clone());
            let paramx = ParamX {
                name: name.clone(),
                typ,
                mode: *mode,
                is_mut: *is_mut,
                unwrapped_info: unwrapped_info.clone(),
            };
            new_params.push(Spanned::new(param.span.clone(), paramx));
        }
        let broadcast_params = Arc::new(new_params);

        let span = &function.span;
        let req = crate::ast_util::conjoin(span, &*function.x.require);
        let ens = crate::ast_util::conjoin(span, &*function.x.ensure);
        let req_ens = crate::ast_util::mk_implies(span, &req, &ens);
        let req_ens = coerce_expr_to_native(ctx, &poly_expr(ctx, &mut state, &req_ens));

        state.types.pop_scope();
        assert_eq!(state.types.num_scopes(), 0);
        Some((broadcast_params, req_ens))
    } else {
        None
    };

    let functionx = FunctionX {
        name: name.clone(),
        proxy: proxy.clone(),
        kind: kind.clone(),
        visibility: visibility.clone(),
        owning_module: owning_module.clone(),
        mode: function_mode,
        fuel: *fuel,
        typ_bounds: typ_bounds.clone(),
        params,
        ret,
        require,
        ensure,
        decrease,
        decrease_when,
        decrease_by: decrease_by.clone(),
        broadcast_forall,
        mask_spec,
        is_const: *is_const,
        publish: *publish,
        attrs: attrs.clone(),
        body,
        extra_dependencies: extra_dependencies.clone(),
    };
    Spanned::new(function.span.clone(), functionx)
}

fn poly_datatype(ctx: &Ctx, datatype: &Datatype) -> Datatype {
    let variants = vec_map(&*datatype.x.variants, |v| {
        v.map_a(|fields| {
            Arc::new(vec_map(fields, |f| {
                f.map_a(|(t, m, v)| (coerce_typ_to_native(ctx, t), *m, v.clone()))
            }))
        })
    });
    let variants = Arc::new(variants);
    let datatypex = DatatypeX { variants, ..datatype.x.clone() };
    Spanned::new(datatype.span.clone(), datatypex)
}

pub fn poly_krate_for_module(ctx: &mut Ctx, krate: &Krate) -> Krate {
<<<<<<< HEAD
    let KrateX { functions, datatypes, traits, module_ids, external_fns, external_types } =
=======
    let KrateX { functions, datatypes, traits, module_ids, external_fns, path_as_rust_names } =
>>>>>>> 289458d5
        &**krate;
    let kratex = KrateX {
        functions: functions.iter().map(|f| poly_function(ctx, f)).collect(),
        datatypes: datatypes.iter().map(|d| poly_datatype(ctx, d)).collect(),
        traits: traits.clone(),
        module_ids: module_ids.clone(),
        external_fns: external_fns.clone(),
<<<<<<< HEAD
        external_types: external_types.clone(),
=======
        path_as_rust_names: path_as_rust_names.clone(),
>>>>>>> 289458d5
    };
    ctx.func_map = HashMap::new();
    for function in kratex.functions.iter() {
        ctx.func_map.insert(function.x.name.clone(), function.clone());
    }
    ctx.datatype_map = HashMap::new();
    for datatype in kratex.datatypes.iter() {
        ctx.datatype_map.insert(datatype.x.path.clone(), datatype.clone());
    }
    Arc::new(kratex)
}<|MERGE_RESOLUTION|>--- conflicted
+++ resolved
@@ -870,23 +870,23 @@
 }
 
 pub fn poly_krate_for_module(ctx: &mut Ctx, krate: &Krate) -> Krate {
-<<<<<<< HEAD
-    let KrateX { functions, datatypes, traits, module_ids, external_fns, external_types } =
-=======
-    let KrateX { functions, datatypes, traits, module_ids, external_fns, path_as_rust_names } =
->>>>>>> 289458d5
-        &**krate;
+    let KrateX {
+        functions,
+        datatypes,
+        traits,
+        module_ids,
+        external_fns,
+        external_types,
+        path_as_rust_names,
+    } = &**krate;
     let kratex = KrateX {
         functions: functions.iter().map(|f| poly_function(ctx, f)).collect(),
         datatypes: datatypes.iter().map(|d| poly_datatype(ctx, d)).collect(),
         traits: traits.clone(),
         module_ids: module_ids.clone(),
         external_fns: external_fns.clone(),
-<<<<<<< HEAD
         external_types: external_types.clone(),
-=======
         path_as_rust_names: path_as_rust_names.clone(),
->>>>>>> 289458d5
     };
     ctx.func_map = HashMap::new();
     for function in kratex.functions.iter() {
