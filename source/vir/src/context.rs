--- conflicted
+++ resolved
@@ -281,13 +281,9 @@
             func_call_graph.add_node(Node::Fun(f.x.name.clone()));
             crate::recursion::expand_call_graph(
                 &func_map,
-<<<<<<< HEAD
                 &trait_impl_map,
                 &mut func_call_graph,
-=======
-                &mut func_call_graph,
                 &mut span_infos,
->>>>>>> 19ac5b08
                 f,
             )?;
         }
