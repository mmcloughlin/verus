/*
Convert Rust HIR/THIR to VIR for verification.

For soundness's sake, be as defensive as possible:
- if we're not prepared to verify a feature of Rust, disallow the feature
- explicitly match all fields of the Rust AST so we catch any features added in the future
*/

use crate::attributes::{get_mode, get_verifier_attrs, GetVariantField};
use crate::context::Context;
use crate::def::{get_variant_fn_name, is_variant_fn_name};
use crate::rust_to_vir_adts::{check_item_enum, check_item_struct};
use crate::rust_to_vir_base::{
    check_generic_bound, check_generics_bounds, def_id_to_vir_path, fn_item_hir_id_to_self_def_id,
    hack_get_def_name, mid_ty_to_vir, mk_visibility, typ_path_and_ident_to_vir_path,
};
use crate::rust_to_vir_func::{check_foreign_item_fn, check_item_fn};
use crate::util::{err_span_str, unsupported_err_span};
use crate::{err_unless, unsupported_err, unsupported_err_unless};

use rustc_ast::IsAuto;
use rustc_hir::{
    AssocItemKind, ForeignItem, ForeignItemId, ForeignItemKind, ImplItemKind, Item, ItemId,
    ItemKind, MaybeOwner, OwnerNode, QPath, TraitFn, TraitItem, TraitItemKind, TraitRef, Unsafety,
};

use std::collections::HashMap;
use std::sync::Arc;
use vir::ast::Typ;
use vir::ast::{Fun, FunX, FunctionKind, GenericBoundX, Krate, KrateX, Mode, Path, TypX, VirErr};
use vir::ast_util::path_as_rust_name;

fn check_item<'tcx>(
    ctxt: &Context<'tcx>,
    vir: &mut KrateX,
    mpath: Option<&Option<Path>>,
    id: &ItemId,
    item: &'tcx Item<'tcx>,
) -> Result<(), VirErr> {
    // delay computation of module_path because some external or builtin items don't have a valid Path
    let module_path = || {
        if let Some(Some(path)) = mpath {
            path.clone()
        } else {
            let owned_by = ctxt.krate.owners[item.hir_id().owner.def_id]
                .as_owner()
                .as_ref()
                .expect("owner of item")
                .node();
            def_id_to_vir_path(ctxt.tcx, owned_by.def_id().to_def_id())
        }
    };

    let visibility = || mk_visibility(ctxt, &Some(module_path()), item.owner_id.to_def_id());
    match &item.kind {
        ItemKind::Fn(sig, generics, body_id) => {
            check_item_fn(
                ctxt,
                vir,
                item.owner_id.to_def_id(),
                FunctionKind::Static,
                visibility(),
                ctxt.tcx.hir().attrs(item.hir_id()),
                sig,
                None,
                None,
                generics,
                body_id,
            )?;
        }
        ItemKind::Use { .. } => {}
        ItemKind::ExternCrate { .. } => {}
        ItemKind::Mod { .. } => {}
        ItemKind::ForeignMod { .. } => {}
        ItemKind::Struct(variant_data, generics) => {
            // TODO use rustc_middle info here? if sufficient, it may allow for a single code path
            // for definitions of the local crate and imported crates
            // let adt_def = tcx.adt_def(item.def_id);
            //
            // UPDATE: We now use _some_ rustc_middle info with the adt_def, which we
            // use to get rustc_middle types. However, we don't exclusively use
            // rustc_middle; in fact, we still rely on attributes which we can only
            // get from the HIR data.

<<<<<<< HEAD
            let tyof = ctxt.tcx.type_of(item.owner_id.to_def_id());
=======
            let attrs = ctxt.tcx.hir().attrs(item.hir_id());
            let vattrs = get_verifier_attrs(attrs)?;
            if vattrs.external {
                return Ok(());
            }

            let tyof = ctxt.tcx.type_of(item.def_id.to_def_id());
>>>>>>> 6d7bd546
            let adt_def = tyof.ty_adt_def().expect("adt_def");

            check_item_struct(
                ctxt,
                vir,
                &module_path(),
                item.span,
                id,
                visibility(),
                ctxt.tcx.hir().attrs(item.hir_id()),
                variant_data,
                generics,
                &adt_def,
            )?;
        }
        ItemKind::Enum(enum_def, generics) => {
            let tyof = ctxt.tcx.type_of(item.owner_id.to_def_id());
            let adt_def = tyof.ty_adt_def().expect("adt_def");

            // TODO use rustc_middle? see `Struct` case
            check_item_enum(
                ctxt,
                vir,
                &module_path(),
                item.span,
                id,
                visibility(),
                ctxt.tcx.hir().attrs(item.hir_id()),
                enum_def,
                generics,
                &adt_def,
            )?;
        }
        ItemKind::Impl(impll) => {
            let attrs = ctxt.tcx.hir().attrs(item.hir_id());
            let vattrs = get_verifier_attrs(attrs)?;
            let impl_def_id = item.owner_id.to_def_id();

            if vattrs.external {
                return Ok(());
            }
            if impll.unsafety != Unsafety::Normal {
                return err_span_str(item.span, "the verifier does not support `unsafe` here");
            }

            if let Some(TraitRef { path, hir_ref_id: _ }) = impll.of_trait {
                let path_name = path_as_rust_name(&def_id_to_vir_path(ctxt.tcx, path.res.def_id()));
                let ignore = if path_name == "builtin::Structural" {
                    let ty = {
                        // TODO extract to rust_to_vir_base, or use
                        // https://doc.rust-lang.org/nightly/nightly-rustc/rustc_typeck/fn.hir_ty_to_ty.html
                        // ?
                        let def_id = match impll.self_ty.kind {
                            rustc_hir::TyKind::Path(QPath::Resolved(None, path)) => {
                                path.res.def_id()
                            }
                            _ => panic!(
                                "self type of impl is not resolved: {:?}",
                                impll.self_ty.kind
                            ),
                        };
                        ctxt.tcx.type_of(def_id)
                    };
                    // TODO: this may be a bit of a hack: to query the TyCtxt for the StructuralEq impl it seems we need
                    // a concrete type, so apply ! to all type parameters
                    let ty_kind_applied_never =
                        if let rustc_middle::ty::TyKind::Adt(def, substs) = ty.kind() {
                            rustc_middle::ty::TyKind::Adt(
                                def.to_owned(),
                                ctxt.tcx.mk_substs(substs.iter().map(|g| match g.unpack() {
                                    rustc_middle::ty::subst::GenericArgKind::Type(_) => {
                                        (*ctxt.tcx).types.never.into()
                                    }
                                    _ => g,
                                })),
                            )
                        } else {
                            panic!("Structural impl for non-adt type");
                        };
                    let ty_applied_never = ctxt.tcx.mk_ty(ty_kind_applied_never);
                    err_unless!(
                        ty_applied_never.is_structural_eq_shallow(ctxt.tcx),
                        item.span,
                        format!("structural impl for non-structural type {:?}", ty),
                        ty
                    );
                    true
                } else if path_name == "core::marker::StructuralEq"
                    || path_name == "core::cmp::Eq"
                    || path_name == "core::marker::StructuralPartialEq"
                    || path_name == "core::cmp::PartialEq"
                    || path_name == "builtin::Structural"
                {
                    // TODO SOUNDNESS additional checks of the implementation
                    true
                } else {
                    false
                };

                if ignore {
                    for impl_item_ref in impll.items {
                        match impl_item_ref.kind {
                            AssocItemKind::Fn { has_self } if has_self => {
                                let impl_item = ctxt.tcx.hir().impl_item(impl_item_ref.id);
                                if let ImplItemKind::Fn(sig, _) = &impl_item.kind {
                                    ctxt.erasure_info
                                        .borrow_mut()
                                        .ignored_functions
                                        .push((impl_item.owner_id.to_def_id(), sig.span.data()));
                                } else {
                                    panic!("Fn impl item expected");
                                }
                            }
                            _ => {}
                        }
                    }
                    return Ok(());
                }
            }

            let self_ty = ctxt.tcx.type_of(item.owner_id.to_def_id());
            let self_typ = mid_ty_to_vir(ctxt.tcx, &self_ty, false);

            let (self_path, datatype_typ_args) = match &*self_typ {
                TypX::Datatype(p, typ_args) => (p.clone(), typ_args.clone()),
                TypX::StrSlice => {
                    let path = vir::def::strslice_defn_path(&ctxt.vstd_crate_name);
                    let typ_args = Arc::new(vec![Arc::new(TypX::StrSlice)]);
                    (path, typ_args)
                }
                _ => {
                    return err_span_str(
                        item.span.clone(),
                        "Verus does not yet support trait implementations for this type",
                    );
                }
            };

            let trait_path_typ_args = impll.of_trait.as_ref().map(|TraitRef { path, .. }| {
                let trait_ref =
                    ctxt.tcx.impl_trait_ref(item.owner_id.to_def_id()).expect("impl_trait_ref");
                // If we have `impl X for Z<A, B, C>` then the list of types is [X, A, B, C].
                // So to get the type args, we strip off the first element.
                let types: Vec<Typ> = trait_ref
                    .0
                    .substs
                    .types()
                    .skip(1)
                    .map(|ty| mid_ty_to_vir(ctxt.tcx, &ty, false))
                    .collect();
                let path = def_id_to_vir_path(ctxt.tcx, path.res.def_id());
                (path, Arc::new(types))
            });

            for impl_item_ref in impll.items {
                match impl_item_ref.kind {
                    AssocItemKind::Fn { has_self: true | false } => {
                        let impl_item = ctxt.tcx.hir().impl_item(impl_item_ref.id);
                        let mut impl_item_visibility = mk_visibility(
                            &ctxt,
                            &Some(module_path()),
                            impl_item.owner_id.to_def_id(),
                        ); // TODO(main_new) correct?
                        match &impl_item.kind {
                            ImplItemKind::Fn(sig, body_id) => {
                                let fn_attrs = ctxt.tcx.hir().attrs(impl_item.hir_id());
                                let fn_vattrs = get_verifier_attrs(fn_attrs)?;
                                if fn_vattrs.is_variant.is_some() || fn_vattrs.get_variant.is_some()
                                {
                                    let find_variant = |variant_name: &str| {
                                        fn_item_hir_id_to_self_def_id(ctxt.tcx, impl_item.hir_id())
                                            .map(|self_def_id| ctxt.tcx.adt_def(self_def_id))
                                            .and_then(|adt| {
                                                adt.variants().iter().find(|v| {
                                                    v.ident(ctxt.tcx).as_str() == variant_name
                                                })
                                            })
                                    };
                                    let valid = if let Some(variant_name) = fn_vattrs.is_variant {
                                        find_variant(&variant_name).is_some()
                                            && impl_item.ident.as_str()
                                                == is_variant_fn_name(&variant_name)
                                    } else if let Some((variant_name, field_name)) =
                                        fn_vattrs.get_variant
                                    {
                                        let field_name_str = match field_name {
                                            GetVariantField::Unnamed(i) => format!("{}", i),
                                            GetVariantField::Named(n) => n,
                                        };
                                        find_variant(&variant_name)
                                            .and_then(|variant| {
                                                variant.fields.iter().find(|f| {
                                                    f.ident(ctxt.tcx).as_str()
                                                        == field_name_str.as_str()
                                                })
                                            })
                                            .is_some()
                                            && impl_item.ident.as_str()
                                                == get_variant_fn_name(
                                                    &variant_name,
                                                    &field_name_str,
                                                )
                                    } else {
                                        unreachable!()
                                    };
                                    if !valid || get_mode(Mode::Exec, fn_attrs) != Mode::Spec {
                                        return err_span_str(
                                            sig.span,
                                            "invalid is_variant function, do not use #[verifier(is_variant)] directly, use the #[is_variant] macro instead",
                                        );
                                    }
                                } else {
                                    let kind = if let Some((trait_path, trait_typ_args)) =
                                        trait_path_typ_args.clone()
                                    {
                                        impl_item_visibility = mk_visibility(
                                            &ctxt,
                                            &Some(module_path()),
                                            impl_item.owner_id.to_def_id(), // TODO(main_new) correct?
                                        );
                                        let ident = impl_item_ref.ident.to_string();
                                        let ident = Arc::new(ident);
                                        let path =
                                            typ_path_and_ident_to_vir_path(&trait_path, ident);
                                        let fun = FunX { path, trait_path: None };
                                        let method = Arc::new(fun);
                                        let datatype = self_path.clone();
                                        let datatype_typ_args = datatype_typ_args.clone();
                                        FunctionKind::TraitMethodImpl {
                                            method,
                                            trait_path,
                                            trait_typ_args,
                                            datatype,
                                            datatype_typ_args,
                                        }
                                    } else {
                                        FunctionKind::Static
                                    };
                                    check_item_fn(
                                        ctxt,
                                        vir,
                                        impl_item.owner_id.to_def_id(),
                                        kind,
                                        impl_item_visibility,
                                        fn_attrs,
                                        sig,
                                        trait_path_typ_args.clone().map(|(p, _)| p),
                                        Some((&impll.generics, impl_def_id)),
                                        &impl_item.generics,
                                        body_id,
                                    )?;
                                }
                            }
                            _ => unsupported_err!(
                                item.span,
                                "unsupported item in impl",
                                impl_item_ref
                            ),
                        }
                    }
                    AssocItemKind::Type => {
                        let _impl_item = ctxt.tcx.hir().impl_item(impl_item_ref.id);
                        // the type system handles this for Trait impls
                    }
                    _ => unsupported_err!(item.span, "unsupported item ref in impl", impl_item_ref),
                }
            }
        }
        ItemKind::Static(..)
            if get_verifier_attrs(ctxt.tcx.hir().attrs(item.hir_id()))?.external =>
        {
            return Ok(());
        }
        ItemKind::Const(_ty, body_id) => {
            let def_id = body_id.hir_id.owner.to_def_id();
            if hack_get_def_name(ctxt.tcx, body_id.hir_id.owner.to_def_id())
                .starts_with("_DERIVE_builtin_Structural_FOR_")
            {
                ctxt.erasure_info
                    .borrow_mut()
                    .ignored_functions
                    .push((item.owner_id.to_def_id(), item.span.data()));
                return Ok(());
            }

            let mid_ty = ctxt.tcx.type_of(def_id);
            let vir_ty = mid_ty_to_vir(ctxt.tcx, &mid_ty, false);

            crate::rust_to_vir_func::check_item_const(
                ctxt,
                vir,
                item.span,
                item.owner_id.to_def_id(),
                visibility(),
                ctxt.tcx.hir().attrs(item.hir_id()),
                &vir_ty,
                body_id,
            )?;
        }
        ItemKind::Macro(_, _) => {}
        ItemKind::Trait(IsAuto::No, Unsafety::Normal, trait_generics, bounds, trait_items) => {
            let trait_def_id = item.owner_id.to_def_id();
            for bound in bounds.iter() {
                if let Some(r) = bound.trait_ref() {
                    if let Some(id) = r.trait_def_id() {
                        // allow marker types
                        match &*check_generic_bound(ctxt.tcx, id, &vec![])? {
                            GenericBoundX::Traits(bnds) if bnds.len() == 0 => continue,
                            _ => {}
                        }
                    }
                }
                unsupported_err!(item.span, "trait generic bounds");
            }
            let generics_bnds =
                check_generics_bounds(ctxt.tcx, trait_generics, false, trait_def_id)?;
            let trait_path = def_id_to_vir_path(ctxt.tcx, trait_def_id);
            let mut methods: Vec<Fun> = Vec::new();
            for trait_item_ref in *trait_items {
                let trait_item = ctxt.tcx.hir().trait_item(trait_item_ref.id);
                let TraitItem {
                    ident: _,
                    owner_id,
                    generics: item_generics,
                    kind,
                    span,
                    defaultness: _,
                } = trait_item;
                let generics_bnds =
                    check_generics_bounds(ctxt.tcx, item_generics, false, owner_id.to_def_id())?;
                unsupported_err_unless!(generics_bnds.len() == 0, *span, "trait generics");
                match kind {
                    TraitItemKind::Fn(sig, fun) => {
                        let body_id = match fun {
                            TraitFn::Required(..) => {
                                // REVIEW: it would be nice to allow spec functions to omit the body,
                                // but rustc seems to drop the parameter attributes if there's no body.
                                unsupported_err!(
                                    *span,
                                    "trait function must have a body that calls no_method_body()"
                                )
                            }
                            TraitFn::Provided(body_id) => body_id,
                        };
                        let attrs = ctxt.tcx.hir().attrs(trait_item.hir_id());
                        let fun = check_item_fn(
                            ctxt,
                            vir,
                            owner_id.to_def_id(),
                            FunctionKind::TraitMethodDecl { trait_path: trait_path.clone() },
                            visibility(),
                            attrs,
                            sig,
                            None,
                            Some((trait_generics, trait_def_id)),
                            item_generics,
                            body_id,
                        )?;
                        if let Some(fun) = fun {
                            methods.push(fun);
                        }
                    }
                    _ => {
                        unsupported_err!(item.span, "unsupported item", item);
                    }
                }
            }
            let traitx = vir::ast::TraitX {
                name: trait_path,
                methods: Arc::new(methods),
                typ_params: Arc::new(generics_bnds),
            };
            vir.traits.push(ctxt.spanned_new(item.span, traitx));
        }
        ItemKind::TyAlias(_ty, _generics) => {
            // type alias (like lines of the form `type X = ...;`
            // Nothing to do here - we can rely on Rust's type resolution to handle these
        }
        ItemKind::GlobalAsm(..) =>
        //TODO(utaal): add a crate-level attribute to enable global_asm
        {
            return Ok(());
        }
        _ => {
            unsupported_err!(item.span, "unsupported item", item);
        }
    }
    Ok(())
}

fn check_foreign_item<'tcx>(
    ctxt: &Context<'tcx>,
    vir: &mut KrateX,
    _id: &ForeignItemId,
    item: &'tcx ForeignItem<'tcx>,
) -> Result<(), VirErr> {
    match &item.kind {
        ForeignItemKind::Fn(decl, idents, generics) => {
            check_foreign_item_fn(
                ctxt,
                vir,
                item.owner_id.to_def_id(),
                item.span,
                mk_visibility(ctxt, &None, item.owner_id.to_def_id()),
                ctxt.tcx.hir().attrs(item.hir_id()),
                decl,
                idents,
                generics,
            )?;
        }
        ForeignItemKind::Static(..)
            if get_verifier_attrs(ctxt.tcx.hir().attrs(item.hir_id()))?.external =>
        {
            return Ok(());
        }
        _ => {
            unsupported_err!(item.span, "unsupported foreign item", item);
        }
    }
    Ok(())
}

struct VisitMod<'tcx> {
    tcx: rustc_middle::ty::TyCtxt<'tcx>,
    ids: Vec<ItemId>,
}

impl<'tcx> rustc_hir::intravisit::Visitor<'tcx> for VisitMod<'tcx> {
    type Map = rustc_middle::hir::map::Map<'tcx>;

    fn visit_item(&mut self, item: &'tcx Item<'tcx>) {
        self.ids.push(item.item_id());
        rustc_hir::intravisit::walk_item(self, item);
    }
}

pub(crate) fn crate_to_vir<'tcx>(ctxt: &Context<'tcx>) -> Result<Krate, VirErr> {
    let mut vir: KrateX = Default::default();

    // Map each item to the module that contains it, or None if the module is external
    let mut item_to_module: HashMap<ItemId, Option<Path>> = HashMap::new();
    for (owner_id, owner_opt) in ctxt.krate.owners.iter_enumerated() {
        if let MaybeOwner::Owner(owner) = owner_opt {
            match owner.node() {
                OwnerNode::Item(item @ Item { kind: ItemKind::Mod(mod_), owner_id, .. }) => {
                    let attrs = ctxt.tcx.hir().attrs(item.hir_id());
                    let vattrs = get_verifier_attrs(attrs)?;
                    if vattrs.external {
                        // Recursively mark every item in the module external,
                        // even in nested modules
                        use crate::rustc_hir::intravisit::Visitor;
                        let mut visitor = VisitMod { tcx: ctxt.tcx, ids: Vec::new() };
                        visitor.visit_item(item);
                        item_to_module.extend(visitor.ids.iter().map(move |ii| (*ii, None)))
                    } else {
                        // Shallowly visit just the top-level items (don't visit nested modules)
                        let path = def_id_to_vir_path(ctxt.tcx, owner_id.to_def_id());
                        vir.module_ids.push(path.clone());
                        let path = Some(path);
                        item_to_module
                            .extend(mod_.item_ids.iter().map(move |ii| (*ii, path.clone())))
                    };
                }
                OwnerNode::Crate(mod_) => {
                    let path = def_id_to_vir_path(ctxt.tcx, owner_id.to_def_id());
                    vir.module_ids.push(path.clone());
                    item_to_module
                        .extend(mod_.item_ids.iter().map(move |ii| (*ii, Some(path.clone()))))
                }
                _ => (),
            }
        }
    }
    for owner in ctxt.krate.owners.iter() {
        if let MaybeOwner::Owner(owner) = owner {
            match owner.node() {
                OwnerNode::Item(item) => {
                    // If the item does not belong to a module, use the def_id of its owner as the
                    // module path
                    let mpath = item_to_module.get(&item.item_id());
                    if let Some(None) = mpath {
                        // whole module is external, so skip the item
                        continue;
                    }
                    check_item(ctxt, &mut vir, mpath, &item.item_id(), item)?
                }
                OwnerNode::ForeignItem(foreign_item) => check_foreign_item(
                    ctxt,
                    &mut vir,
                    &foreign_item.foreign_item_id(),
                    foreign_item,
                )?,
                OwnerNode::TraitItem(_trait_item) => {
                    // handled by ItemKind::Trait
                }
                OwnerNode::ImplItem(impl_item) => match impl_item.kind {
                    ImplItemKind::Fn(_, _) => {
                        let impl_item_ident = impl_item.ident.as_str();
                        if impl_item_ident == "assert_receiver_is_total_eq"
                            || impl_item_ident == "eq"
                            || impl_item_ident == "ne"
                            || impl_item_ident == "assert_receiver_is_structural"
                        {
                            // TODO: check whether these implement the correct trait
                        }
                    }
                    ImplItemKind::Type(_ty) => {
                        // checked by the type system
                    }
                    _ => {
                        unsupported_err!(impl_item.span, "unsupported_impl_item", impl_item);
                    }
                },
                OwnerNode::Crate(_mod_) => (),
            }
        }
    }
    Ok(Arc::new(vir))
}<|MERGE_RESOLUTION|>--- conflicted
+++ resolved
@@ -82,17 +82,13 @@
             // rustc_middle; in fact, we still rely on attributes which we can only
             // get from the HIR data.
 
-<<<<<<< HEAD
-            let tyof = ctxt.tcx.type_of(item.owner_id.to_def_id());
-=======
             let attrs = ctxt.tcx.hir().attrs(item.hir_id());
             let vattrs = get_verifier_attrs(attrs)?;
             if vattrs.external {
                 return Ok(());
             }
 
-            let tyof = ctxt.tcx.type_of(item.def_id.to_def_id());
->>>>>>> 6d7bd546
+            let tyof = ctxt.tcx.type_of(item.owner_id.to_def_id());
             let adt_def = tyof.ty_adt_def().expect("adt_def");
 
             check_item_struct(
