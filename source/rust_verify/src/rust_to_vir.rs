--- conflicted
+++ resolved
@@ -359,12 +359,8 @@
                     typ_bounds,
                     trait_path: path.clone(),
                     trait_typ_args: types.clone(),
-<<<<<<< HEAD
-                    trait_typ_arg_impls: impl_paths,
+                    trait_typ_arg_impls: ctxt.spanned_new(path_span, impl_paths),
                     owning_module: Some(module_path()),
-=======
-                    trait_typ_arg_impls: ctxt.spanned_new(path_span, impl_paths),
->>>>>>> efb72d45
                 };
                 vir.trait_impls.push(ctxt.spanned_new(item.span, trait_impl));
                 Some((trait_ref, path, types))
