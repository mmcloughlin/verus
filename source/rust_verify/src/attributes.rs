use crate::util::{err_span, vir_err_span_str};
use rustc_ast::ast::AttrArgs;
use rustc_ast::token::{Token, TokenKind};
use rustc_ast::tokenstream::{TokenStream, TokenTree};
use rustc_ast::{AttrKind, Attribute};
use rustc_span::Span;
use vir::ast::{AcceptRecursiveType, Mode, TriggerAnnotation, VirErr, VirErrAs};

#[derive(Debug)]
pub(crate) enum AttrTree {
    Fun(Span, String, Option<Box<[AttrTree]>>),
    //Eq(Span, String, String), // TODO(main_new)
}

pub(crate) fn token_to_string(token: &Token) -> Result<Option<String>, ()> {
    match token.kind {
        TokenKind::Literal(lit) => Ok(Some(lit.symbol.as_str().to_string())),
        TokenKind::Ident(symbol, _) => Ok(Some(symbol.as_str().to_string())),
        TokenKind::Comma => Ok(None),
        _ => Err(()),
    }
}

pub(crate) fn token_stream_to_trees(
    span: Span,
    stream: &TokenStream,
) -> Result<Box<[AttrTree]>, ()> {
    let mut token_trees: Vec<&TokenTree> = Vec::new();
    for x in stream.trees() {
        token_trees.push(x);
    }
    let mut i = 0;
    let mut trees: Vec<AttrTree> = Vec::new();
    while i < token_trees.len() {
        match &token_trees[i] {
            TokenTree::Token(token, _spacing) => {
                if let Some(name) = token_to_string(token)? {
                    let fargs = if i + 1 < token_trees.len() {
                        if let TokenTree::Delimited(_, _, token_stream) = &token_trees[i + 1] {
                            i += 1;
                            Some(token_stream_to_trees(span, token_stream)?)
                        } else {
                            None
                        }
                    } else {
                        None
                    };
                    trees.push(AttrTree::Fun(span, name, fargs));
                }
                i += 1;
            }
            _ => return Err(()),
        }
    }
    Ok(trees.into_boxed_slice())
}

// TODO(main_new) fn mac_args_to_tree(span: Span, name: String, args: &MacArgs) -> Result<AttrTree, ()> {
// TODO(main_new)     match args {
// TODO(main_new)         MacArgs::Empty => Ok(AttrTree::Fun(span, name, None)),
// TODO(main_new)         MacArgs::Delimited(_, _, token_stream) => {
// TODO(main_new)             Ok(AttrTree::Fun(span, name, Some(token_stream_to_trees(span, token_stream)?)))
// TODO(main_new)         }
// TODO(main_new)         MacArgs::Eq(_, token) => match token_to_string(token)? {
// TODO(main_new)             None => Err(()),
// TODO(main_new)             Some(token) => Ok(AttrTree::Eq(span, name, token)),
// TODO(main_new)         },
// TODO(main_new)     }
// TODO(main_new) }

fn attr_args_to_tree(span: Span, name: String, args: &AttrArgs) -> Result<AttrTree, ()> {
    match args {
        AttrArgs::Empty => Ok(AttrTree::Fun(span, name, None)),
        AttrArgs::Delimited(delim) => {
            Ok(AttrTree::Fun(span, name, Some(token_stream_to_trees(span, &delim.tokens)?)))
        }
        AttrArgs::Eq(_, rustc_ast::ast::AttrArgsEq::Ast(expr)) => {
            dbg!(&expr);
            // TODO(main_new) match token_to_string(expr.tokens)? {
            // TODO(main_new)     None => Err(()),
            // TODO(main_new)     Some(token) => Ok(AttrTree::Eq(span, name, token)),
            // TODO(main_new) },
            todo!()
        }
        AttrArgs::Eq(_, rustc_ast::ast::AttrArgsEq::Hir(lit)) => {
            dbg!(&lit);
            // TODO(main_new)
            todo!()
        }
    }
}

#[derive(Debug, Clone, Copy, PartialEq, Eq)]
enum VerusPrefix {
    None,
    Internal,
    // Unsafe,
    // Type,
}

#[derive(Debug, Clone, Copy, PartialEq, Eq)]
enum AttrPrefix {
    Verus(VerusPrefix),
    Verifier,
}

fn attr_to_tree(attr: &Attribute) -> Result<Option<(AttrPrefix, Span, AttrTree)>, VirErr> {
    match &attr.kind {
        AttrKind::Normal(item) => match &item.item.path.segments[..] {
            [segment] if segment.ident.as_str() == "verifier" => match &item.item.args {
                // TODO(main_new) MacArgs::Delimited(_, _, token_stream) => {
                // TODO(main_new)     let trees: Box<[AttrTree]> = token_stream_to_trees(attr.span, token_stream)
                // TODO(main_new)         .map_err(|_| vir_err_span_str(attr.span, "invalid verifier attribute"))?;
                // TODO(main_new)     if trees.len() != 1 {
                // TODO(main_new)         return err_span(attr.span, "invalid verifier attribute");
                // TODO(main_new)     }
                // TODO(main_new)     let mut trees = trees.into_vec().into_iter();
                // TODO(main_new)     let tree: AttrTree = trees
                // TODO(main_new)         .next()
                // TODO(main_new)         .ok_or(vir_err_span_str(attr.span, "invalid verifier attribute"))?;
                // TODO(main_new)     Ok(Some((AttrPrefix::Verifier, attr.span, tree)))
                // TODO(main_new) }
                _ => return err_span(attr.span, "invalid verifier attribute"),
            },
            [prefix_segment, segment] if prefix_segment.ident.as_str() == "verifier" => {
                attr_args_to_tree(attr.span, segment.ident.to_string(), &item.item.args)
                    .map(|tree| Some((AttrPrefix::Verifier, attr.span, tree)))
                    .map_err(|_| vir_err_span_str(attr.span, "invalid verifier attribute"))
            }
            [prefix_segment, segment] if prefix_segment.ident.as_str() == "verus" => {
                let name = segment.ident.to_string();
                match &*name {
                    "internal" => match &item.item.args {
                        AttrArgs::Delimited(delim) => {
                            let trees: Box<[AttrTree]> =
                                token_stream_to_trees(attr.span, &delim.tokens).map_err(|_| {
                                    vir_err_span_str(attr.span, "invalid verus attribute")
                                })?;
                            if trees.len() != 1 {
                                return err_span(attr.span, "invalid verus attribute");
                            }
                            let mut trees = trees.into_vec().into_iter();
                            let tree: AttrTree = trees
                                .next()
                                .ok_or(vir_err_span_str(attr.span, "invalid verus attribute"))?;
                            Ok(Some((AttrPrefix::Verus(VerusPrefix::Internal), attr.span, tree)))
                        }
                        _ => return err_span(attr.span, "invalid verus attribute"),
                    },
                    _ => attr_args_to_tree(attr.span, name, &item.item.args)
                        .map(|tree| Some((AttrPrefix::Verus(VerusPrefix::None), attr.span, tree)))
                        .map_err(|_| vir_err_span_str(attr.span, "invalid verifier attribute")),
                }
            }
            [segment]
                if segment.ident.as_str() == "spec"
                    || segment.ident.as_str() == "proof"
                    || segment.ident.as_str() == "exec" =>
            {
                return err_span(
                    attr.span,
                    "attributes spec, proof, exec are not supported anymore; use the verus! macro instead",
                );
            }
            _ => Ok(None),
        },
        _ => Ok(None),
    }
}

fn attrs_to_trees(attrs: &[Attribute]) -> Result<Vec<(AttrPrefix, Span, AttrTree)>, VirErr> {
    let mut attr_trees = Vec::new();
    for attr in attrs {
        if let Some(tree) = attr_to_tree(attr)? {
            attr_trees.push(tree);
        }
    }
    Ok(attr_trees)
}

#[derive(Debug, Clone, Copy, PartialEq, Eq)]
pub(crate) enum GhostBlockAttr {
    Proof,
    GhostWrapped,
    TrackedWrapped,
    Tracked,
    Wrapper,
}

#[derive(Debug, PartialEq, Eq)]
pub(crate) enum Attr {
    // specify mode (spec, proof, exec)
    Mode(Mode),
    // function return mode (spec, proof, exec)
    ReturnMode(Mode),
    // generated by verus! macro
    VerusMacro,
    // parse function to get header, but don't verify body
    ExternalBody,
    // don't parse function; function can't be called directly from verified code
    External,
    // hide body (from all modules) until revealed
    Opaque,
    // publish body?
    Publish(bool),
    // publish body with zero fuel
    OpaqueOutsideModule,
    // inline spec function in SMT query
    Inline,
    // generate ext_equal lemmas for datatype
    ExtEqual,
    // Rust ghost block
    GhostBlock(GhostBlockAttr),
    // Header to unwrap Tracked<T> and Ghost<T> parameters
    UnwrapParameter,
    // type parameter is not necessarily used in strictly positive positions
    RejectRecursiveTypes(Option<String>),
    // type parameter is used in strictly positive positions
    RejectGroundRecursiveTypes(Option<String>),
    // type parameter is used in strictly positive positions
    // and is not used by the ground variant
    AcceptRecursiveTypes(Option<String>),
    // export function's require/ensure as global forall
    BroadcastForall,
    // accept the trigger chosen by triggers_auto without printing any diagnostics
    AutoTrigger,
    // accept all possible triggers chosen by triggers_auto without printing any diagnostics
    AllTriggers,
    // exclude a particular function from being chosen in a trigger by triggers_auto
    NoAutoTrigger,
    // when used in a ghost context, redirect to a specified spec method
    Autospec(String),
    // add manual trigger to expression inside quantifier
    Trigger(Option<Vec<u64>>),
    // custom error string to report for precondition failures
    CustomReqErr(String),
    // Add custom error message for expanded diagnostics (split expressions)
    CustomErr(String),
    // verify using bitvector theory
    BitVector,
    // for 'atomic' operations (e.g., CAS)
    Atomic,
    // specifies an invariant block
    InvariantBlock,
    // this proof function is a termination proof
    DecreasesBy,
    // in a spec function, check the body for violations of recommends
    CheckRecommends,
    // set smt.arith.nl=true
    NonLinear,
    // verify non linear arithmetic using Singular
    IntegerRing,
    // Use a new dedicated Z3 process just for this query
    SpinoffProver,
    // Memoize function call results during interpretation
    Memoize,
    // Suppress the recommends check for narrowing casts that may truncate
    Truncate,
    // In order to apply a specification to a method externally
    ExternalFnSpecification,
    // In order to apply a specification to a datatype externally
    ExternalTypeSpecification,
    // Marks a variable that's spec or ghost mode in exec code
    UnwrappedBinding,
    // Marks the auxiliary function constructed by reveal/hide
    InternalRevealFn,
    // Marks trusted code
    Trusted,
<<<<<<< HEAD
    // Marks generated -> functions that are unsupported because a field appears in multiple variants
    InternalGetFieldManyVariants,
=======
    // global size_of
    SizeOfGlobal,
>>>>>>> 2446ae0f
}

fn get_trigger_arg(span: Span, attr_tree: &AttrTree) -> Result<u64, VirErr> {
    let i = match attr_tree {
        AttrTree::Fun(_, name, None) => match name.parse::<u64>() {
            Ok(i) => Some(i),
            _ => None,
        },
        _ => None,
    };
    match i {
        Some(i) => Ok(i),
        None => err_span(span, format!("expected integer constant, found {:?}", &attr_tree)),
    }
}

pub(crate) fn parse_attrs(
    attrs: &[Attribute],
    mut diagnostics: Option<&mut Vec<VirErrAs>>,
) -> Result<Vec<Attr>, VirErr> {
    let diagnostics = &mut diagnostics;
    let mut v: Vec<Attr> = Vec::new();
    for (prefix, span, attr) in attrs_to_trees(attrs)? {
        let mut report_deprecated = |attr_name: &str| {
            if let Some(diagnostics) = diagnostics {
                diagnostics.push(VirErrAs::Warning(
                    crate::util::err_span_bare(span, format!("#[verifier({attr_name})] is deprecated, use `open spec fn` and `closed spec fn` instead"))
                ));
            }
        };

        match prefix {
            AttrPrefix::Verifier => match &attr {
                AttrTree::Fun(_, name, None) if name == "spec" => v.push(Attr::Mode(Mode::Spec)),
                AttrTree::Fun(_, name, Some(box [AttrTree::Fun(_, arg, None)]))
                    if name == "spec" && arg == "checked" =>
                {
                    v.push(Attr::Mode(Mode::Spec));
                    v.push(Attr::CheckRecommends);
                }
                AttrTree::Fun(_, name, None) if name == "proof" => v.push(Attr::Mode(Mode::Proof)),
                AttrTree::Fun(_, name, None) if name == "exec" => v.push(Attr::Mode(Mode::Exec)),
                AttrTree::Fun(_, name, None) if name == "trigger" => v.push(Attr::Trigger(None)),
                AttrTree::Fun(span, name, Some(args)) if name == "trigger" => {
                    let mut groups: Vec<u64> = Vec::new();
                    for arg in args.iter() {
                        groups.push(get_trigger_arg(*span, arg)?);
                    }
                    if groups.len() == 0 {
                        return err_span(
                            *span,
                            "expected either #[trigger] or non-empty #[trigger(...)]",
                        );
                    }
                    v.push(Attr::Trigger(Some(groups)));
                }
                AttrTree::Fun(_, name, None) if name == "auto_trigger" => v.push(Attr::AutoTrigger),
                AttrTree::Fun(_, name, None) if name == "all_triggers" => v.push(Attr::AllTriggers),
                AttrTree::Fun(_, arg, None) if arg == "verus_macro" => v.push(Attr::VerusMacro),
                AttrTree::Fun(_, arg, None) if arg == "external_body" => v.push(Attr::ExternalBody),
                AttrTree::Fun(_, arg, None) if arg == "external" => v.push(Attr::External),
                AttrTree::Fun(_, arg, None) if arg == "opaque" => v.push(Attr::Opaque),
                AttrTree::Fun(_, arg, None) if arg == "publish" => {
                    report_deprecated("publish");
                    v.push(Attr::Publish(true))
                }
                AttrTree::Fun(_, arg, None) if arg == "opaque_outside_module" => {
                    v.push(Attr::OpaqueOutsideModule)
                }
                AttrTree::Fun(_, arg, None) if arg == "inline" => v.push(Attr::Inline),
                AttrTree::Fun(_, arg, None) if arg == "ext_equal" => v.push(Attr::ExtEqual),
                AttrTree::Fun(_, arg, None) if arg == "proof_block" => {
                    v.push(Attr::GhostBlock(GhostBlockAttr::Proof))
                }
                AttrTree::Fun(_, arg, None) if arg == "ghost_block_wrapped" => {
                    v.push(Attr::GhostBlock(GhostBlockAttr::GhostWrapped))
                }
                AttrTree::Fun(_, arg, None) if arg == "tracked_block_wrapped" => {
                    v.push(Attr::GhostBlock(GhostBlockAttr::TrackedWrapped))
                }
                AttrTree::Fun(_, arg, None) if arg == "tracked_block" => {
                    v.push(Attr::GhostBlock(GhostBlockAttr::Tracked))
                }
                AttrTree::Fun(_, arg, None) if arg == "ghost_wrapper" => {
                    v.push(Attr::GhostBlock(GhostBlockAttr::Wrapper))
                }
                // TODO: remove maybe_negative, strictly_positive
                AttrTree::Fun(_, arg, None)
                    if arg == "maybe_negative" || arg == "reject_recursive_types" =>
                {
                    v.push(Attr::RejectRecursiveTypes(None))
                }
                AttrTree::Fun(_, arg, Some(box [AttrTree::Fun(_, ident, None)]))
                    if arg == "reject_recursive_types" =>
                {
                    v.push(Attr::RejectRecursiveTypes(Some(ident.clone())))
                }
                AttrTree::Fun(_, arg, None)
                    if arg == "reject_recursive_types_in_ground_variants" =>
                {
                    v.push(Attr::RejectGroundRecursiveTypes(None))
                }
                AttrTree::Fun(_, arg, Some(box [AttrTree::Fun(_, ident, None)]))
                    if arg == "reject_recursive_types_in_ground_variants" =>
                {
                    v.push(Attr::RejectGroundRecursiveTypes(Some(ident.clone())))
                }
                AttrTree::Fun(_, arg, None)
                    if arg == "strictly_positive" || arg == "accept_recursive_types" =>
                {
                    v.push(Attr::AcceptRecursiveTypes(None))
                }
                AttrTree::Fun(_, arg, Some(box [AttrTree::Fun(_, ident, None)]))
                    if arg == "accept_recursive_types" =>
                {
                    v.push(Attr::AcceptRecursiveTypes(Some(ident.clone())))
                }
                AttrTree::Fun(_, arg, None) if arg == "broadcast_forall" => {
                    v.push(Attr::BroadcastForall)
                }
                AttrTree::Fun(_, arg, None) if arg == "no_auto_trigger" => {
                    v.push(Attr::NoAutoTrigger)
                }
                AttrTree::Fun(_, arg, Some(box [AttrTree::Fun(_, ident, None)]))
                    if arg == "when_used_as_spec" =>
                {
                    v.push(Attr::Autospec(ident.clone()))
                }
                AttrTree::Fun(_, arg, None) if arg == "atomic" => v.push(Attr::Atomic),
                AttrTree::Fun(_, arg, None) if arg == "invariant_block" => {
                    v.push(Attr::InvariantBlock)
                }
                AttrTree::Fun(_, arg, Some(box [AttrTree::Fun(_, msg, None)]))
                    if arg == "custom_req_err" =>
                {
                    v.push(Attr::CustomReqErr(msg.clone()))
                }
                AttrTree::Fun(_, arg, Some(box [AttrTree::Fun(_, msg, None)]))
                    if arg == "custom_err" =>
                {
                    v.push(Attr::CustomErr(msg.clone()))
                }
                AttrTree::Fun(_, arg, None) if arg == "bit_vector" => v.push(Attr::BitVector),
                AttrTree::Fun(_, arg, None) if arg == "decreases_by" || arg == "recommends_by" => {
                    v.push(Attr::DecreasesBy)
                }
                AttrTree::Fun(_, arg, Some(box [AttrTree::Fun(_, name, None)]))
                    if arg == "returns" && name == "spec" =>
                {
                    v.push(Attr::ReturnMode(Mode::Spec))
                }
                AttrTree::Fun(_, arg, Some(box [AttrTree::Fun(_, name, None)]))
                    if arg == "returns" && name == "proof" =>
                {
                    v.push(Attr::ReturnMode(Mode::Proof))
                }
                AttrTree::Fun(_, arg, Some(box [AttrTree::Fun(_, name, None)]))
                    if arg == "returns" && name == "exec" =>
                {
                    v.push(Attr::ReturnMode(Mode::Exec))
                }
                AttrTree::Fun(_, arg, None) if arg == "integer_ring" => v.push(Attr::IntegerRing),
                AttrTree::Fun(_, arg, None) if arg == "nonlinear" => v.push(Attr::NonLinear),
                AttrTree::Fun(_, arg, None) if arg == "spinoff_prover" => {
                    v.push(Attr::SpinoffProver)
                }
                AttrTree::Fun(_, arg, None) if arg == "memoize" => v.push(Attr::Memoize),
                AttrTree::Fun(_, arg, None) if arg == "truncate" => v.push(Attr::Truncate),
                AttrTree::Fun(_, arg, None) if arg == "external_fn_specification" => {
                    v.push(Attr::ExternalFnSpecification)
                }
                AttrTree::Fun(_, arg, None) if arg == "external_type_specification" => {
                    v.push(Attr::ExternalTypeSpecification)
                }
                _ => return err_span(span, "unrecognized verifier attribute"),
            },
            AttrPrefix::Verus(verus_prefix) => match verus_prefix {
                VerusPrefix::Internal => match &attr {
                    AttrTree::Fun(_, name, None) if name == "spec" => {
                        v.push(Attr::Mode(Mode::Spec))
                    }
                    AttrTree::Fun(_, name, Some(box [AttrTree::Fun(_, arg, None)]))
                        if name == "spec" && arg == "checked" =>
                    {
                        v.push(Attr::Mode(Mode::Spec));
                        v.push(Attr::CheckRecommends);
                    }
                    AttrTree::Fun(_, name, None) if name == "proof" => {
                        v.push(Attr::Mode(Mode::Proof))
                    }
                    AttrTree::Fun(_, name, None) if name == "exec" => {
                        v.push(Attr::Mode(Mode::Exec))
                    }
                    AttrTree::Fun(_, name, None) if name == "trigger" => {
                        v.push(Attr::Trigger(None))
                    }
                    AttrTree::Fun(span, name, Some(args)) if name == "trigger" => {
                        let mut groups: Vec<u64> = Vec::new();
                        for arg in args.iter() {
                            groups.push(get_trigger_arg(*span, arg)?);
                        }
                        if groups.len() == 0 {
                            return err_span(
                                *span,
                                "expected either #[trigger] or non-empty #[trigger(...)]",
                            );
                        }
                        v.push(Attr::Trigger(Some(groups)));
                    }
                    AttrTree::Fun(_, name, None) if name == "auto_trigger" => {
                        v.push(Attr::AutoTrigger)
                    }
                    AttrTree::Fun(_, name, None) if name == "all_triggers" => {
                        v.push(Attr::AllTriggers)
                    }
                    AttrTree::Fun(_, arg, None) if arg == "verus_macro" => v.push(Attr::VerusMacro),
                    AttrTree::Fun(_, arg, None) if arg == "external_body" => {
                        v.push(Attr::ExternalBody)
                    }
                    AttrTree::Fun(_, arg, None) if arg == "open" => v.push(Attr::Publish(true)),
                    AttrTree::Fun(_, arg, None) if arg == "closed" => v.push(Attr::Publish(false)),
                    AttrTree::Fun(_, arg, Some(box [AttrTree::Fun(_, name, None)]))
                        if arg == "returns" && name == "spec" =>
                    {
                        v.push(Attr::ReturnMode(Mode::Spec))
                    }
                    AttrTree::Fun(_, arg, Some(box [AttrTree::Fun(_, name, None)]))
                        if arg == "returns" && name == "proof" =>
                    {
                        v.push(Attr::ReturnMode(Mode::Proof))
                    }
                    AttrTree::Fun(_, arg, Some(box [AttrTree::Fun(_, name, None)]))
                        if arg == "returns" && name == "exec" =>
                    {
                        v.push(Attr::ReturnMode(Mode::Exec))
                    }
                    AttrTree::Fun(_, arg, None) if arg == "header_unwrap_parameter" => {
                        v.push(Attr::UnwrapParameter)
                    }
                    AttrTree::Fun(_, arg, None) if arg == "reveal_fn" => {
                        v.push(Attr::InternalRevealFn)
                    }
                    AttrTree::Fun(_, arg, Some(box [AttrTree::Fun(_, ident, None)]))
                        if arg == "prover" =>
                    {
                        match &**ident {
                            "nonlinear_arith" => v.push(Attr::NonLinear),
                            "bit_vector" => v.push(Attr::BitVector),
                            "integer_ring" => v.push(Attr::IntegerRing),
                            _ => return err_span(span, "invalid prover"),
                        }
                    }
                    AttrTree::Fun(_, arg, None) if arg == "via" => v.push(Attr::DecreasesBy),
                    AttrTree::Fun(_, arg, None) if arg == "unwrapped_binding" => {
                        v.push(Attr::UnwrappedBinding)
                    }
<<<<<<< HEAD
                    AttrTree::Fun(_, arg, None) if arg == "get_field_many_variants" => {
                        v.push(Attr::InternalGetFieldManyVariants)
                    }
=======
                    AttrTree::Fun(_, arg, None) if arg == "size_of" => v.push(Attr::SizeOfGlobal),
>>>>>>> 2446ae0f
                    _ => {
                        return err_span(span, "unrecognized internal attribute");
                    }
                },
                VerusPrefix::None => match &attr {
                    AttrTree::Fun(_, name, None) if name == "trusted" => v.push(Attr::Trusted),
                    _ => {
                        return err_span(span, "unrecognized internal attribute");
                    }
                },
            },
        }
    }
    Ok(v)
}

pub(crate) fn parse_attrs_opt(
    attrs: &[Attribute],
    diagnostics: Option<&mut Vec<VirErrAs>>,
) -> Vec<Attr> {
    match parse_attrs(attrs, diagnostics) {
        Ok(attrs) => attrs,
        Err(_) => vec![],
    }
}

pub(crate) fn get_ghost_block_opt(attrs: &[Attribute]) -> Option<GhostBlockAttr> {
    for attr in parse_attrs_opt(attrs, None) {
        match attr {
            Attr::GhostBlock(g) => return Some(g),
            _ => {}
        }
    }
    None
}

pub(crate) fn get_mode_opt(attrs: &[Attribute]) -> Option<Mode> {
    for attr in parse_attrs_opt(attrs, None) {
        match attr {
            Attr::Mode(m) => return Some(m),
            _ => {}
        }
    }
    None
}

pub(crate) fn get_mode(default_mode: Mode, attrs: &[Attribute]) -> Mode {
    get_mode_opt(attrs).unwrap_or(default_mode)
}

pub(crate) fn get_var_mode(function_mode: Mode, attrs: &[Attribute]) -> Mode {
    let default_mode = if function_mode == Mode::Proof { Mode::Spec } else { function_mode };
    get_mode(default_mode, attrs)
}

pub(crate) fn get_ret_mode(function_mode: Mode, attrs: &[Attribute]) -> Mode {
    let mut mode = get_var_mode(function_mode, &[]);
    for attr in parse_attrs_opt(attrs, None) {
        match attr {
            Attr::ReturnMode(m) => mode = m,
            _ => {}
        }
    }
    mode
}

pub(crate) fn get_trigger(attrs: &[Attribute]) -> Result<Vec<TriggerAnnotation>, VirErr> {
    let mut groups: Vec<TriggerAnnotation> = Vec::new();
    for attr in parse_attrs(attrs, None)? {
        match attr {
            Attr::AutoTrigger => groups.push(TriggerAnnotation::AutoTrigger),
            Attr::AllTriggers => groups.push(TriggerAnnotation::AllTriggers),
            Attr::Trigger(None) => groups.push(TriggerAnnotation::Trigger(None)),
            Attr::Trigger(Some(group_ids)) => {
                groups.extend(group_ids.into_iter().map(|id| TriggerAnnotation::Trigger(Some(id))));
            }
            _ => {}
        }
    }
    Ok(groups)
}

pub(crate) fn get_custom_err_annotations(attrs: &[Attribute]) -> Result<Vec<String>, VirErr> {
    let mut v = Vec::new();
    for attr in parse_attrs(attrs, None)? {
        match attr {
            Attr::CustomErr(s) => v.push(s),
            _ => {}
        }
    }
    Ok(v)
}

pub(crate) fn get_fuel(vattrs: &VerifierAttrs) -> u32 {
    if vattrs.opaque { 0 } else { 1 }
}

pub(crate) fn get_publish(
    vattrs: &VerifierAttrs,
) -> (Option<bool>, /* open/closed present: */ bool) {
    match (vattrs.publish, vattrs.opaque_outside_module) {
        (None, _) => (None, false),
        (Some(false), _) => (None, true),
        (Some(true), false) => (Some(true), true),
        (Some(true), true) => (Some(false), true),
    }
}

#[derive(Debug)]
pub(crate) struct VerifierAttrs {
    pub(crate) verus_macro: bool,
    pub(crate) external_body: bool,
    pub(crate) external: bool,
    pub(crate) opaque: bool,
    pub(crate) publish: Option<bool>,
    pub(crate) opaque_outside_module: bool,
    pub(crate) inline: bool,
    pub(crate) ext_equal: bool,
    // TODO: get rid of *_recursive_types: bool
    pub(crate) reject_recursive_types_in_ground_variants: bool,
    pub(crate) reject_recursive_types: bool,
    pub(crate) accept_recursive_types: bool,
    pub(crate) accept_recursive_type_list: Vec<(String, AcceptRecursiveType)>,
    pub(crate) broadcast_forall: bool,
    pub(crate) no_auto_trigger: bool,
    pub(crate) autospec: Option<String>,
    pub(crate) custom_req_err: Option<String>,
    pub(crate) bit_vector: bool,
    pub(crate) atomic: bool,
    pub(crate) integer_ring: bool,
    pub(crate) decreases_by: bool,
    pub(crate) check_recommends: bool,
    pub(crate) nonlinear: bool,
    pub(crate) spinoff_prover: bool,
    pub(crate) memoize: bool,
    pub(crate) truncate: bool,
    pub(crate) external_fn_specification: bool,
    pub(crate) external_type_specification: bool,
    pub(crate) unwrapped_binding: bool,
    pub(crate) internal_reveal_fn: bool,
    pub(crate) trusted: bool,
<<<<<<< HEAD
    pub(crate) internal_get_field_many_variants: bool,
=======
    pub(crate) size_of_global: bool,
>>>>>>> 2446ae0f
}

pub(crate) fn get_verifier_attrs(
    attrs: &[Attribute],
    diagnostics: Option<&mut Vec<VirErrAs>>,
) -> Result<VerifierAttrs, VirErr> {
    let mut vs = VerifierAttrs {
        verus_macro: false,
        external_body: false,
        external: false,
        opaque: false,
        publish: None,
        opaque_outside_module: false,
        inline: false,
        ext_equal: false,
        reject_recursive_types: false,
        reject_recursive_types_in_ground_variants: false,
        accept_recursive_types: false,
        accept_recursive_type_list: vec![],
        broadcast_forall: false,
        no_auto_trigger: false,
        autospec: None,
        custom_req_err: None,
        bit_vector: false,
        atomic: false,
        integer_ring: false,
        decreases_by: false,
        check_recommends: false,
        nonlinear: false,
        spinoff_prover: false,
        memoize: false,
        truncate: false,
        external_fn_specification: false,
        external_type_specification: false,
        unwrapped_binding: false,
        internal_reveal_fn: false,
        trusted: false,
<<<<<<< HEAD
        internal_get_field_many_variants: false,
=======
        size_of_global: false,
>>>>>>> 2446ae0f
    };
    for attr in parse_attrs(attrs, diagnostics)? {
        match attr {
            Attr::VerusMacro => vs.verus_macro = true,
            Attr::ExternalBody => vs.external_body = true,
            Attr::External => vs.external = true,
            Attr::ExternalFnSpecification => vs.external_fn_specification = true,
            Attr::ExternalTypeSpecification => vs.external_type_specification = true,
            Attr::Opaque => vs.opaque = true,
            Attr::Publish(open) => vs.publish = Some(open),
            Attr::OpaqueOutsideModule => vs.opaque_outside_module = true,
            Attr::Inline => vs.inline = true,
            Attr::ExtEqual => vs.ext_equal = true,
            Attr::RejectRecursiveTypes(None) => vs.reject_recursive_types = true,
            Attr::RejectRecursiveTypes(Some(s)) => {
                vs.accept_recursive_type_list.push((s, AcceptRecursiveType::Reject))
            }
            Attr::RejectGroundRecursiveTypes(None) => {
                vs.reject_recursive_types_in_ground_variants = true
            }
            Attr::RejectGroundRecursiveTypes(Some(s)) => {
                vs.accept_recursive_type_list.push((s, AcceptRecursiveType::RejectInGround))
            }
            Attr::AcceptRecursiveTypes(None) => vs.accept_recursive_types = true,
            Attr::AcceptRecursiveTypes(Some(s)) => {
                vs.accept_recursive_type_list.push((s, AcceptRecursiveType::Accept))
            }
            Attr::BroadcastForall => vs.broadcast_forall = true,
            Attr::NoAutoTrigger => vs.no_auto_trigger = true,
            Attr::Autospec(method_ident) => vs.autospec = Some(method_ident),
            Attr::CustomReqErr(s) => vs.custom_req_err = Some(s.clone()),
            Attr::BitVector => vs.bit_vector = true,
            Attr::Atomic => vs.atomic = true,
            Attr::IntegerRing => vs.integer_ring = true,
            Attr::DecreasesBy => vs.decreases_by = true,
            Attr::CheckRecommends => vs.check_recommends = true,
            Attr::NonLinear => vs.nonlinear = true,
            Attr::SpinoffProver => vs.spinoff_prover = true,
            Attr::Memoize => vs.memoize = true,
            Attr::Truncate => vs.truncate = true,
            Attr::UnwrappedBinding => vs.unwrapped_binding = true,
            Attr::InternalRevealFn => vs.internal_reveal_fn = true,
            Attr::Trusted => vs.trusted = true,
<<<<<<< HEAD
            Attr::InternalGetFieldManyVariants => vs.internal_get_field_many_variants = true,
=======
            Attr::SizeOfGlobal => vs.size_of_global = true,
>>>>>>> 2446ae0f
            _ => {}
        }
    }
    Ok(vs)
}<|MERGE_RESOLUTION|>--- conflicted
+++ resolved
@@ -266,13 +266,10 @@
     InternalRevealFn,
     // Marks trusted code
     Trusted,
-<<<<<<< HEAD
+    // global size_of
+    SizeOfGlobal,
     // Marks generated -> functions that are unsupported because a field appears in multiple variants
     InternalGetFieldManyVariants,
-=======
-    // global size_of
-    SizeOfGlobal,
->>>>>>> 2446ae0f
 }
 
 fn get_trigger_arg(span: Span, attr_tree: &AttrTree) -> Result<u64, VirErr> {
@@ -529,13 +526,10 @@
                     AttrTree::Fun(_, arg, None) if arg == "unwrapped_binding" => {
                         v.push(Attr::UnwrappedBinding)
                     }
-<<<<<<< HEAD
+                    AttrTree::Fun(_, arg, None) if arg == "size_of" => v.push(Attr::SizeOfGlobal),
                     AttrTree::Fun(_, arg, None) if arg == "get_field_many_variants" => {
                         v.push(Attr::InternalGetFieldManyVariants)
                     }
-=======
-                    AttrTree::Fun(_, arg, None) if arg == "size_of" => v.push(Attr::SizeOfGlobal),
->>>>>>> 2446ae0f
                     _ => {
                         return err_span(span, "unrecognized internal attribute");
                     }
@@ -677,11 +671,8 @@
     pub(crate) unwrapped_binding: bool,
     pub(crate) internal_reveal_fn: bool,
     pub(crate) trusted: bool,
-<<<<<<< HEAD
+    pub(crate) size_of_global: bool,
     pub(crate) internal_get_field_many_variants: bool,
-=======
-    pub(crate) size_of_global: bool,
->>>>>>> 2446ae0f
 }
 
 pub(crate) fn get_verifier_attrs(
@@ -719,11 +710,8 @@
         unwrapped_binding: false,
         internal_reveal_fn: false,
         trusted: false,
-<<<<<<< HEAD
+        size_of_global: false,
         internal_get_field_many_variants: false,
-=======
-        size_of_global: false,
->>>>>>> 2446ae0f
     };
     for attr in parse_attrs(attrs, diagnostics)? {
         match attr {
@@ -767,11 +755,8 @@
             Attr::UnwrappedBinding => vs.unwrapped_binding = true,
             Attr::InternalRevealFn => vs.internal_reveal_fn = true,
             Attr::Trusted => vs.trusted = true,
-<<<<<<< HEAD
+            Attr::SizeOfGlobal => vs.size_of_global = true,
             Attr::InternalGetFieldManyVariants => vs.internal_get_field_many_variants = true,
-=======
-            Attr::SizeOfGlobal => vs.size_of_global = true,
->>>>>>> 2446ae0f
             _ => {}
         }
     }
