--- conflicted
+++ resolved
@@ -178,12 +178,7 @@
     const OPT_TRIGGERS_SELECTIVE: &str = "triggers-selective";
     const OPT_TRIGGERS: &str = "triggers";
     const OPT_TRIGGERS_VERBOSE: &str = "triggers-verbose";
-<<<<<<< HEAD
-    const OPT_IGNORE_UNEXPECTED_SMT: &str = "ignore-unexpected-smt";
-    const OPT_DEBUG: &str = "debug";
     const OPT_SPINOFF_ALL: &str = "spinoff-all";
-=======
->>>>>>> c76c5ac4
     const OPT_PROFILE: &str = "profile";
     const OPT_PROFILE_ALL: &str = "profile-all";
     const OPT_CAPTURE_PROFILES: &str = "capture-profiles";
