use crate::context::BodyCtxt;
use crate::erase::ResolvedCall;
use crate::rust_to_vir_base::{
    def_id_to_vir_path, def_to_path_ident, get_range, get_trigger, get_var_mode, hack_get_def_name,
<<<<<<< HEAD
    ident_to_var, is_smt_arith, is_smt_equality, mid_ty_to_vir, mk_range, ty_to_vir, typ_of_node,
};
use crate::util::{
    err_span_str, slice_vec_map_result, spanned_new, spanned_typed_new, unsupported_err_span,
    vec_map_result,
=======
    ident_to_var, is_smt_arith, is_smt_equality, mid_ty_to_vir, mid_ty_to_vir_opt, mk_range,
    parse_attrs, ty_to_vir, typ_of_node, typ_of_node_expect_mut_ref, Attr,
};
use crate::util::{
    err_span_str, err_span_string, slice_vec_map_result, spanned_new, spanned_typed_new,
    unsupported_err_span, vec_map, vec_map_result,
>>>>>>> 00c9610f
};
use crate::{unsupported, unsupported_err, unsupported_err_unless, unsupported_unless};
use air::ast::{Binder, BinderX, Quant};
use air::ast_util::str_ident;
use rustc_ast::{Attribute, BorrowKind, LitKind, Mutability};
use rustc_hir::def::{DefKind, Res};
use rustc_hir::{
    Arm, BinOpKind, BindingAnnotation, Block, Destination, Expr, ExprKind, Guard, Local,
    LoopSource, MatchSource, Node, Pat, PatKind, QPath, Stmt, StmtKind, UnOp,
};
use rustc_middle::ty::subst::GenericArgKind;
use rustc_middle::ty::{PredicateKind, TyCtxt, TyKind};
use rustc_span::def_id::DefId;
use rustc_span::Span;
use std::sync::Arc;
use vir::ast::{
    ArmX, BinaryOp, CallTarget, Constant, ExprX, FunX, HeaderExpr, HeaderExprX, Ident, IntRange,
    Mode, PatternX, SpannedTyped, StmtX, Stmts, Typ, TypX, UnaryOp, UnaryOpr, VarAt, VirErr,
};
use vir::ast_util::{ident_binder, path_as_rust_name};
use vir::def::positional_field_ident;

pub(crate) fn pat_to_var<'tcx>(pat: &Pat) -> String {
    let Pat { hir_id: _, kind, span: _, default_binding_modes } = pat;
    unsupported_unless!(default_binding_modes, "default_binding_modes");
    match kind {
        PatKind::Binding(annotation, _id, ident, pat) => {
            match annotation {
                BindingAnnotation::Unannotated => {}
                BindingAnnotation::Mutable => {}
                _ => {
                    unsupported!(format!("binding annotation {:?}", annotation))
                }
            }
            match pat {
                None => {}
                _ => {
                    unsupported!(format!("pattern {:?}", kind))
                }
            }
            ident_to_var(ident)
        }
        _ => {
            unsupported!(format!("pattern {:?}", kind))
        }
    }
}

fn expr_to_function<'hir>(expr: &Expr<'hir>) -> DefId {
    let v = match &expr.kind {
        ExprKind::Path(rustc_hir::QPath::Resolved(_, path)) => match path.res {
            rustc_hir::def::Res::Def(_, def_id) => Some(def_id),
            _ => None,
        },
        _ => None,
    };
    match v {
        Some(def_id) => def_id,
        None => unsupported!(format!("complex function call {:?} {:?}", expr, expr.span)),
    }
}

fn extract_array<'tcx>(expr: &'tcx Expr<'tcx>) -> Vec<&'tcx Expr<'tcx>> {
    match &expr.kind {
        ExprKind::Array(fields) => fields.iter().collect(),
        _ => vec![expr],
    }
}

fn extract_tuple<'tcx>(expr: &'tcx Expr<'tcx>) -> Vec<&'tcx Expr<'tcx>> {
    match &expr.kind {
        ExprKind::Tup(exprs) => exprs.iter().collect(),
        _ => vec![expr],
    }
}

fn get_ensures_arg<'tcx>(
    bctx: &BodyCtxt<'tcx>,
    expr: &Expr<'tcx>,
) -> Result<vir::ast::Expr, VirErr> {
    if matches!(bctx.types.node_type(expr.hir_id).kind(), TyKind::Bool) {
        expr_to_vir(bctx, expr, ExprModifier::Regular)
    } else {
        err_span_str(expr.span, "ensures needs a bool expression")
    }
}

fn extract_ensures<'tcx>(
    bctx: &BodyCtxt<'tcx>,
    expr: &'tcx Expr<'tcx>,
) -> Result<HeaderExpr, VirErr> {
    let tcx = bctx.ctxt.tcx;
    match &expr.kind {
        ExprKind::Closure(_, fn_decl, body_id, _, _) => {
            let typs: Vec<Typ> = fn_decl.inputs.iter().map(|t| ty_to_vir(tcx, t)).collect();
            let body = tcx.hir().body(*body_id);
            let xs: Vec<String> = body.params.iter().map(|param| pat_to_var(param.pat)).collect();
            let expr = &body.value;
            let args = vec_map_result(&extract_array(expr), |e| get_ensures_arg(bctx, e))?;
            if typs.len() == 1 && xs.len() == 1 {
                let id_typ = Some((Arc::new(xs[0].clone()), typs[0].clone()));
                Ok(Arc::new(HeaderExprX::Ensures(id_typ, Arc::new(args))))
            } else {
                err_span_str(expr.span, "expected 1 parameter in closure")
            }
        }
        _ => {
            let args = vec_map_result(&extract_array(expr), |e| get_ensures_arg(bctx, e))?;
            Ok(Arc::new(HeaderExprX::Ensures(None, Arc::new(args))))
        }
    }
}

fn extract_quant<'tcx>(
    bctx: &BodyCtxt<'tcx>,
    span: Span,
    quant: Quant,
    expr: &'tcx Expr<'tcx>,
) -> Result<vir::ast::Expr, VirErr> {
    let tcx = bctx.ctxt.tcx;
    match &expr.kind {
        ExprKind::Closure(_, fn_decl, body_id, _, _) => {
            let body = tcx.hir().body(*body_id);
            let binders: Vec<Binder<Typ>> = body
                .params
                .iter()
                .zip(fn_decl.inputs)
                .map(|(x, t)| {
                    Arc::new(BinderX { name: Arc::new(pat_to_var(x.pat)), a: ty_to_vir(tcx, t) })
                })
                .collect();
            let expr = &body.value;
            let mut vir_expr = expr_to_vir(bctx, expr, ExprModifier::Regular)?;
            let header = vir::headers::read_header(&mut vir_expr)?;
            if header.require.len() <= 1
                && header.ensure.len() == 1
                && header.ensure_id_typ.is_none()
                && quant == Quant::Forall
            {
                // forall statement
                let typ = Arc::new(TypX::Tuple(Arc::new(vec![])));
                let vars = Arc::new(binders);
                let require = if header.require.len() == 1 {
                    header.require[0].clone()
                } else {
                    spanned_typed_new(
                        span,
                        &Arc::new(TypX::Bool),
                        ExprX::Const(Constant::Bool(true)),
                    )
                };
                let ensure = header.ensure[0].clone();
                let forallx = ExprX::Forall { vars, require, ensure, proof: vir_expr };
                Ok(spanned_typed_new(span, &typ, forallx))
            } else {
                // forall/exists expression
                let typ = Arc::new(TypX::Bool);
                if !matches!(bctx.types.node_type(expr.hir_id).kind(), TyKind::Bool) {
                    return err_span_str(expr.span, "forall/ensures needs a bool expression");
                }
                Ok(spanned_typed_new(span, &typ, ExprX::Quant(quant, Arc::new(binders), vir_expr)))
            }
        }
        _ => err_span_str(expr.span, "argument to forall/exists must be a closure"),
    }
}

fn extract_choose<'tcx>(
    bctx: &BodyCtxt<'tcx>,
    span: Span,
    expr: &'tcx Expr<'tcx>,
) -> Result<vir::ast::Expr, VirErr> {
    let tcx = bctx.ctxt.tcx;
    match &expr.kind {
        ExprKind::Closure(_, fn_decl, body_id, _, _) => {
            let body = tcx.hir().body(*body_id);
            let typ = ty_to_vir(tcx, &fn_decl.inputs[0]);
            let name = Arc::new(pat_to_var(body.params[0].pat));
            let binder = Arc::new(BinderX { name, a: typ.clone() });
            let expr = &body.value;
            let vir_expr = expr_to_vir(bctx, expr, ExprModifier::Regular)?;
            Ok(spanned_typed_new(span, &typ, ExprX::Choose(binder, vir_expr)))
        }
        _ => err_span_str(expr.span, "argument to forall/exists must be a closure"),
    }
}

fn mk_clip<'tcx>(range: &IntRange, expr: &vir::ast::Expr) -> vir::ast::Expr {
    match range {
        IntRange::Int => expr.clone(),
        range => SpannedTyped::new(
            &expr.span,
            &Arc::new(TypX::Int(*range)),
            ExprX::Unary(UnaryOp::Clip(*range), expr.clone()),
        ),
    }
}

fn mk_ty_clip<'tcx>(typ: &Typ, expr: &vir::ast::Expr) -> vir::ast::Expr {
    mk_clip(&get_range(typ), expr)
}

pub(crate) fn expr_to_vir<'tcx>(
    bctx: &BodyCtxt<'tcx>,
    expr: &Expr<'tcx>,
    modifier: ExprModifier,
) -> Result<vir::ast::Expr, VirErr> {
    let mut vir_expr = expr_to_vir_inner(bctx, expr, modifier)?;
    for group in get_trigger(bctx.ctxt.tcx.hir().attrs(expr.hir_id))? {
        vir_expr = vir_expr.new_x(ExprX::Unary(UnaryOp::Trigger(group), vir_expr.clone()));
    }
    Ok(vir_expr)
}

fn record_fun(
    ctxt: &crate::context::Context,
    span: Span,
    name: &vir::ast::Fun,
    is_spec: bool,
    is_compilable_operator: bool,
) {
    let mut erasure_info = ctxt.erasure_info.borrow_mut();
    let resolved_call = if is_spec {
        ResolvedCall::Spec
    } else if is_compilable_operator {
        ResolvedCall::CompilableOperator
    } else {
        ResolvedCall::Call(name.clone())
    };
    erasure_info.resolved_calls.push((span.data(), resolved_call));
}

fn get_fn_path<'tcx>(tcx: TyCtxt<'tcx>, expr: &Expr<'tcx>) -> Result<vir::ast::Fun, VirErr> {
    match &expr.kind {
        ExprKind::Path(QPath::Resolved(None, path)) => match path.res {
            Res::Def(DefKind::Fn, id) => {
                if let Some(_) = tcx.impl_of_method(id).and_then(|ii| tcx.trait_id_of_impl(ii)) {
                    unsupported_err!(expr.span, format!("Fn {:?}", id))
                } else {
                    Ok(Arc::new(FunX { path: def_id_to_vir_path(tcx, id), trait_path: None }))
                }
            }
            res => unsupported_err!(expr.span, format!("Path {:?}", res)),
        },
        _ => unsupported_err!(expr.span, format!("{:?}", expr)),
    }
}

const BUILTIN_INV_BEGIN: &str = "crate::pervasive::invariants::open_invariant_begin";
const BUILTIN_INV_END: &str = "crate::pervasive::invariants::open_invariant_end";

fn fn_call_to_vir<'tcx>(
    bctx: &BodyCtxt<'tcx>,
    expr: &Expr<'tcx>,
    self_path: Option<vir::ast::Path>,
    f: DefId,
    node_substs: &[rustc_middle::ty::subst::GenericArg<'tcx>],
    fn_span: Span,
    args_slice: &'tcx [Expr<'tcx>],
    autoview_typ: Option<&Typ>,
) -> Result<vir::ast::Expr, VirErr> {
    let mut args: Vec<&'tcx Expr<'tcx>> = args_slice.iter().collect();

    let tcx = bctx.ctxt.tcx;
    let with_self_path = |self_path: &vir::ast::Path, ident: Ident| {
        let mut full_path = (**self_path).clone();
        Arc::make_mut(&mut full_path.segments).push(ident);
        Arc::new(full_path)
    };
    let path = if let Some(self_path) = &self_path {
        if let Some(autoview_typ) = autoview_typ {
            if let TypX::Datatype(path, _) = &**autoview_typ {
                with_self_path(path, def_to_path_ident(tcx, f))
            } else {
                panic!("autoview_typ must be Datatype")
            }
        } else {
            with_self_path(self_path, def_to_path_ident(tcx, f))
        }
    } else {
        def_id_to_vir_path(tcx, f)
    };

    let f_name = path_as_rust_name(&def_id_to_vir_path(tcx, f));
    let is_admit = f_name == "builtin::admit";
    let is_requires = f_name == "builtin::requires";
    let is_ensures = f_name == "builtin::ensures";
    let is_invariant = f_name == "builtin::invariant";
    let is_decreases = f_name == "builtin::decreases";
    let is_opens_invariants_none = f_name == "builtin::opens_invariants_none";
    let is_opens_invariants_any = f_name == "builtin::opens_invariants_any";
    let is_opens_invariants = f_name == "builtin::opens_invariants";
    let is_opens_invariants_except = f_name == "builtin::opens_invariants_except";
    let is_forall = f_name == "builtin::forall";
    let is_exists = f_name == "builtin::exists";
    let is_choose = f_name == "builtin::choose";
    let is_equal = f_name == "builtin::equal";
    let is_hide = f_name == "builtin::hide";
    let is_reveal = f_name == "builtin::reveal";
    let is_reveal_fuel = f_name == "builtin::reveal_with_fuel";
    let is_implies = f_name == "builtin::imply";
    let is_assert_by = f_name == "builtin::assert_by";
    let is_old = f_name == "builtin::old";
    let is_eq = f_name == "core::cmp::PartialEq::eq";
    let is_ne = f_name == "core::cmp::PartialEq::ne";
    let is_le = f_name == "core::cmp::PartialOrd::le";
    let is_ge = f_name == "core::cmp::PartialOrd::ge";
    let is_lt = f_name == "core::cmp::PartialOrd::lt";
    let is_gt = f_name == "core::cmp::PartialOrd::gt";
    let is_add = f_name == "core::ops::arith::Add::add";
    let is_sub = f_name == "core::ops::arith::Sub::sub";
    let is_mul = f_name == "core::ops::arith::Mul::mul";
    let is_spec = is_admit
        || is_requires
        || is_ensures
        || is_invariant
        || is_decreases
        || is_opens_invariants_none
        || is_opens_invariants_any
        || is_opens_invariants
        || is_opens_invariants_except;
    let is_quant = is_forall || is_exists;
    let is_directive = is_hide || is_reveal || is_reveal_fuel;
    let is_cmp = is_equal || is_eq || is_ne || is_le || is_ge || is_lt || is_gt;
    let is_arith_binary = is_add || is_sub || is_mul;

    if f_name == BUILTIN_INV_BEGIN || f_name == BUILTIN_INV_END {
        // `open_invariant_begin` and `open_invariant_end` calls should only appear
        // through use of the `open_invariant!` macro, which creates an invariant block.
        // Thus, they should end up being processed by `invariant_block_to_vir` before
        // we get here. Thus, for any well-formed use of an invariant block, we should
        // not reach this point.
        return err_span_string(
            expr.span,
            format!("{} should never be used except through open_invariant macro", f_name),
        );
    }

    if bctx.external_body
        && !is_requires
        && !is_ensures
        && !is_opens_invariants_none
        && !is_opens_invariants_any
        && !is_opens_invariants
        && !is_opens_invariants_except
    {
        return Ok(spanned_typed_new(
            expr.span,
            &Arc::new(TypX::Bool),
            ExprX::Block(Arc::new(vec![]), None),
        ));
    }

    unsupported_err_unless!(
        bctx.ctxt
            .tcx
            .impl_of_method(f)
            .and_then(|method_def_id| bctx.ctxt.tcx.trait_id_of_impl(method_def_id))
            .is_none(),
        expr.span,
        "call of trait impl"
    );
    let name = Arc::new(FunX { path, trait_path: None });

    record_fun(
        &bctx.ctxt,
        fn_span,
        &name,
        is_spec || is_quant || is_directive || is_assert_by || is_choose || is_old,
        is_implies,
    );

    let len = args.len();
    let expr_typ = || typ_of_node(bctx, &expr.hir_id);
    let mk_expr = |x: ExprX| spanned_typed_new(expr.span, &expr_typ(), x);
    let mk_expr_span = |span: Span, x: ExprX| spanned_typed_new(span, &expr_typ(), x);

    if is_requires {
        unsupported_err_unless!(len == 1, expr.span, "expected requires", &args);
        let bctx = &BodyCtxt { external_body: false, ..bctx.clone() };
        args = extract_array(args[0]);
        for arg in &args {
            if !matches!(bctx.types.node_type(arg.hir_id).kind(), TyKind::Bool) {
                return err_span_str(arg.span, "requires needs a bool expression");
            }
        }
        let vir_args = vec_map_result(&args, |arg| expr_to_vir(&bctx, arg, ExprModifier::Regular))?;
        let header = Arc::new(HeaderExprX::Requires(Arc::new(vir_args)));
        return Ok(mk_expr(ExprX::Header(header)));
    }
    if is_opens_invariants || is_opens_invariants_except {
        return err_span_str(
            expr.span,
            "'is_opens_invariants' and 'is_opens_invariants_except' are not yet implemented",
        );
    }
    if is_opens_invariants_none {
        let header = Arc::new(HeaderExprX::InvariantOpens(Arc::new(Vec::new())));
        return Ok(mk_expr(ExprX::Header(header)));
    }
    if is_opens_invariants_any {
        let header = Arc::new(HeaderExprX::InvariantOpensExcept(Arc::new(Vec::new())));
        return Ok(mk_expr(ExprX::Header(header)));
    }
    if is_ensures {
        unsupported_err_unless!(len == 1, expr.span, "expected ensures", &args);
        let bctx = &BodyCtxt { external_body: false, ..bctx.clone() };
        let header = extract_ensures(&bctx, args[0])?;
        let expr = mk_expr_span(args[0].span, ExprX::Header(header));
        // extract_ensures does most of the necessary work, so we can return at this point
        return Ok(expr);
    }
    if is_invariant {
        unsupported_err_unless!(len == 1, expr.span, "expected invariant", &args);
        args = extract_array(args[0]);
        for arg in &args {
            if !matches!(bctx.types.node_type(arg.hir_id).kind(), TyKind::Bool) {
                return err_span_str(arg.span, "invariant needs a bool expression");
            }
        }
    }
    if is_decreases {
        unsupported_err_unless!(len == 1, expr.span, "expected decreases", &args);
        args = extract_tuple(args[0]);
    }
    if is_forall || is_exists {
        unsupported_err_unless!(len == 1, expr.span, "expected forall/exists", &args);
        let quant = if is_forall { Quant::Forall } else { Quant::Exists };
        return extract_quant(bctx, expr.span, quant, args[0]);
    }
    if is_choose {
        unsupported_err_unless!(len == 1, expr.span, "expected choose", &args);
        return extract_choose(bctx, expr.span, args[0]);
    }
    if is_old {
        if let ExprKind::Path(QPath::Resolved(None, rustc_hir::Path { res: Res::Local(id), .. })) =
            &args[0].kind
        {
            if let Node::Binding(pat) = tcx.hir().get(*id) {
                let typ = typ_of_node_expect_mut_ref(bctx, &expr.hir_id, args[0].span)?;
                return Ok(spanned_typed_new(
                    expr.span,
                    &typ,
                    ExprX::VarAt(Arc::new(pat_to_var(pat)), VarAt::Pre),
                ));
            }
        }
        return err_span_str(
            expr.span,
            "only a variable binding is allowed as the argument to old",
        );
    }

    if is_hide || is_reveal {
        unsupported_err_unless!(len == 1, expr.span, "expected hide/reveal", &args);
        let x = get_fn_path(tcx, &args[0])?;
        if is_hide {
            let header = Arc::new(HeaderExprX::Hide(x));
            return Ok(mk_expr(ExprX::Header(header)));
        } else {
            return Ok(mk_expr(ExprX::Fuel(x, 1)));
        }
    }
    if is_reveal_fuel {
        unsupported_err_unless!(len == 2, expr.span, "expected reveal_fuel", &args);
        let x = get_fn_path(tcx, &args[0])?;
        match &expr_to_vir(bctx, &args[1], ExprModifier::Regular)?.x {
            ExprX::Const(Constant::Nat(s)) => {
                let n = s.parse::<u32>().expect(&format!("internal error: parse {}", s));
                return Ok(mk_expr(ExprX::Fuel(x, n)));
            }
            _ => panic!("internal error: is_reveal_fuel"),
        }
    }
    if is_assert_by {
        unsupported_err_unless!(len == 2, expr.span, "expected assert_by", &args);
        let vars = Arc::new(vec![]);
        let require =
            spanned_typed_new(expr.span, &Arc::new(TypX::Bool), ExprX::Const(Constant::Bool(true)));
        let ensure = expr_to_vir(bctx, &args[0], ExprModifier::Regular)?;
        let proof = expr_to_vir(bctx, &args[1], ExprModifier::Regular)?;
        return Ok(mk_expr(ExprX::Forall { vars, require, ensure, proof }));
    }

    let mut vir_args = vec_map_result(&args, |arg| match arg.kind {
        ExprKind::AddrOf(BorrowKind::Ref, Mutability::Mut, e) => {
            expr_to_vir(bctx, e, ExprModifier::Regular)
        }
        _ => expr_to_vir(bctx, arg, ExprModifier::Regular),
    })?;
    if let Some(autoview_typ) = autoview_typ {
        // replace f(arg0, arg1, ..., argn) with f(arg0.view(), arg1, ..., argn)
        let typ_args = if let TypX::Datatype(_, args) = &**autoview_typ {
            args.clone()
        } else {
            panic!("autoview_typ must be Datatype")
        };
        let self_path = self_path.expect("autoview self");
        let path = with_self_path(&self_path, Arc::new("view".to_string()));
        let fun = Arc::new(FunX { path, trait_path: None });
        let target = CallTarget::Static(fun, typ_args);
        let viewx = ExprX::Call(target, Arc::new(vec![vir_args[0].clone()]));
        vir_args[0] = spanned_typed_new(expr.span, autoview_typ, viewx);
    }

    let is_smt_binary = if is_equal {
        true
    } else if is_eq || is_ne {
        is_smt_equality(bctx, expr.span, &args[0].hir_id, &args[1].hir_id)
    } else if is_cmp || is_arith_binary || is_implies {
        is_smt_arith(bctx, &args[0].hir_id, &args[1].hir_id)
    } else {
        false
    };

    if is_invariant {
        let header = Arc::new(HeaderExprX::Invariant(Arc::new(vir_args)));
        Ok(mk_expr(ExprX::Header(header)))
    } else if is_decreases {
        let header = Arc::new(HeaderExprX::Decreases(Arc::new(vir_args)));
        Ok(mk_expr(ExprX::Header(header)))
    } else if is_admit {
        unsupported_err_unless!(len == 0, expr.span, "expected admit", args);
        Ok(mk_expr(ExprX::Admit))
    } else if is_smt_binary {
        unsupported_err_unless!(len == 2, expr.span, "expected binary op", args);
        let lhs = vir_args[0].clone();
        let rhs = vir_args[1].clone();
        let vop = if is_equal {
            BinaryOp::Eq(Mode::Spec)
        } else if is_eq {
            BinaryOp::Eq(Mode::Exec)
        } else if is_ne {
            BinaryOp::Ne
        } else if is_le {
            BinaryOp::Le
        } else if is_ge {
            BinaryOp::Ge
        } else if is_lt {
            BinaryOp::Lt
        } else if is_gt {
            BinaryOp::Gt
        } else if is_add {
            BinaryOp::Add
        } else if is_sub {
            BinaryOp::Sub
        } else if is_mul {
            BinaryOp::Mul
        } else if is_implies {
            BinaryOp::Implies
        } else {
            panic!("internal error")
        };
        let e = mk_expr(ExprX::Binary(vop, lhs, rhs));
        if is_arith_binary { Ok(mk_ty_clip(&expr_typ(), &e)) } else { Ok(e) }
    } else {
<<<<<<< HEAD
=======
        let (param_typs, ret_typ) = match fun_ty.kind() {
            TyKind::FnDef(def_id, _substs) => {
                let fn_sig = tcx.fn_sig(*def_id);
                // TODO(utaal): I believe this remains safe in this context until we implement mutable
                // references, at least
                let f = fn_sig.skip_binder();
                let params: Vec<Typ> = f
                    .inputs()
                    .iter()
                    .map(|t| {
                        if let TyKind::Ref(_, tys, rustc_ast::Mutability::Mut) = t.kind() {
                            mid_ty_to_vir(bctx.ctxt.tcx, tys)
                        } else {
                            mid_ty_to_vir(tcx, *t)
                        }
                    })
                    .collect();
                let ret = mid_ty_to_vir_opt(tcx, f.output());
                (params, ret)
            }
            _ => {
                unsupported_err!(expr.span, format!("call to non-FnDef function"), expr)
            }
        };
>>>>>>> 00c9610f
        // filter out the Fn type parameters
        let mut fn_params: Vec<Ident> = Vec::new();
        for (x, _) in tcx.predicates_of(f).predicates {
            if let PredicateKind::Trait(t, _) = x.kind().skip_binder() {
                let name = path_as_rust_name(&def_id_to_vir_path(tcx, t.trait_ref.def_id));
                if name == "core::ops::function::Fn" {
                    for s in t.trait_ref.substs {
                        if let GenericArgKind::Type(ty) = s.unpack() {
                            if let TypX::TypParam(x) = &*mid_ty_to_vir(tcx, ty) {
                                fn_params.push(x.clone());
                            }
                        }
                    }
                }
            }
        }
        // type arguments
        let mut typ_args: Vec<Typ> = Vec::new();
        for typ_arg in node_substs {
            match typ_arg.unpack() {
                GenericArgKind::Type(ty) => {
                    typ_args.push(mid_ty_to_vir(tcx, ty));
                }
                _ => unsupported_err!(expr.span, format!("lifetime/const type arguments"), expr),
            }
        }
        let target = CallTarget::Static(name, Arc::new(typ_args));
<<<<<<< HEAD
        Ok(spanned_typed_new(expr.span, &expr_typ, ExprX::Call(target, Arc::new(vir_args))))
=======
        let param_typs_is_tparam =
            vec_map(&param_typs, |t| matches!(&**t, TypX::TypParam(x) if !fn_params.contains(x)));
        let ret_typ_is_tparam =
            ret_typ.map(|t| matches!(&*t, TypX::TypParam(x) if !fn_params.contains(x)));
        fn_exp_call_to_vir(
            expr.span,
            param_typs_is_tparam,
            ret_typ_is_tparam,
            vir_args,
            expr_typ(),
            target,
        )
    }
}

fn fn_exp_call_to_vir<'tcx>(
    span: Span,
    param_typs_is_tparam: Vec<bool>,
    ret_typ_is_tparam: Option<bool>,
    mut vir_args: Vec<vir::ast::Expr>,
    expr_typ: Typ,
    target: CallTarget,
) -> Result<vir::ast::Expr, VirErr> {
    // box arguments where necessary
    assert_eq!(vir_args.len(), param_typs_is_tparam.len());
    for i in 0..vir_args.len() {
        let arg = &vir_args[i].clone();
        match (param_typs_is_tparam[i], &*arg.typ) {
            (true, TypX::TypParam(_) | TypX::Boxed(_)) => {} // already boxed
            (true, _) => {
                let arg_typ = Arc::new(TypX::Boxed(arg.typ.clone()));
                let arg_x = ExprX::UnaryOpr(UnaryOpr::Box(arg.typ.clone()), arg.clone());
                vir_args[i] = SpannedTyped::new(&arg.span, &arg_typ, arg_x);
            }
            _ => {}
        }
    }
    // return type
    let possibly_boxed_ret_typ = match &ret_typ_is_tparam {
        None => Arc::new(TypX::Tuple(Arc::new(vec![]))),
        Some(ret_typ) => match (ret_typ, &*expr_typ) {
            (true, TypX::TypParam(_) | TypX::Boxed(_)) => expr_typ.clone(), // already boxed
            (true, _) => Arc::new(TypX::Boxed(expr_typ.clone())),
            _ => expr_typ.clone(),
        },
    };
    // make call
    let mut call =
        spanned_typed_new(span, &possibly_boxed_ret_typ, ExprX::Call(target, Arc::new(vir_args)));
    // unbox result if necessary
    if let Some(ret_typ) = ret_typ_is_tparam {
        match (ret_typ, &*expr_typ) {
            (true, TypX::TypParam(_) | TypX::Boxed(_)) => {} // already boxed
            (true, _) => {
                let call_x = ExprX::UnaryOpr(UnaryOpr::Unbox(expr_typ.clone()), call);
                call = spanned_typed_new(span, &expr_typ, call_x);
            }
            _ => {}
        }
>>>>>>> 00c9610f
    }
}

fn datatype_of_path(mut path: vir::ast::Path, pop_constructor: bool) -> vir::ast::Path {
    // TODO is there a safer way to do this?
    let segments = Arc::get_mut(&mut Arc::get_mut(&mut path).unwrap().segments).unwrap();
    if pop_constructor {
        segments.pop(); // remove constructor
    }
    segments.pop(); // remove variant
    path
}

fn datatype_variant_of_res<'tcx>(
    tcx: TyCtxt<'tcx>,
    res: &Res,
    pop_constructor: bool,
) -> (vir::ast::Path, Ident) {
    let variant = tcx.expect_variant_res(*res);
    let vir_path = datatype_of_path(def_id_to_vir_path(tcx, res.def_id()), pop_constructor);
    let variant_name = str_ident(&variant.ident.as_str());
    (vir_path, variant_name)
}

pub(crate) fn expr_tuple_datatype_ctor_to_vir<'tcx>(
    bctx: &BodyCtxt<'tcx>,
    expr: &Expr<'tcx>,
    res: &Res,
    args_slice: &[Expr<'tcx>],
    path_span: Span,
    modifier: ExprModifier,
) -> Result<vir::ast::Expr, VirErr> {
    let tcx = bctx.ctxt.tcx;
    let expr_typ = typ_of_node(bctx, &expr.hir_id);
    if let Res::Def(DefKind::Ctor(ctor_of, ctor_kind), _def_id) = res {
        unsupported_unless!(
            ctor_of == &rustc_hir::def::CtorOf::Variant,
            "non_variant_ctor_in_call_expr",
            expr
        );
        unsupported_unless!(
            ctor_kind == &rustc_hir::def::CtorKind::Fn
                || ctor_kind == &rustc_hir::def::CtorKind::Const,
            "non_fn_ctor_in_call_expr",
            expr
        );
    }
    let (vir_path, variant_name) = datatype_variant_of_res(tcx, res, true);
    let vir_fields = Arc::new(
        args_slice
            .iter()
            .enumerate()
            .map(|(i, e)| -> Result<_, VirErr> {
<<<<<<< HEAD
                let vir = expr_to_vir(bctx, e)?;
=======
                // TODO: deduplicate with Struct?
                let fielddef = &variant.fields[i];
                let field_typ = mid_ty_to_vir(tcx, tcx.type_of(fielddef.did));
                let f_expr_typ = typ_of_node(bctx, &e.hir_id);
                let mut vir = expr_to_vir(bctx, e, modifier)?;
                match (&*field_typ, &*f_expr_typ) {
                    (TypX::TypParam(_), TypX::TypParam(_)) => {} // already boxed
                    (TypX::TypParam(_), _) => {
                        vir = SpannedTyped::new(
                            &vir.span,
                            &Arc::new(TypX::Boxed(f_expr_typ.clone())),
                            ExprX::UnaryOpr(UnaryOpr::Box(f_expr_typ), vir.clone()),
                        );
                    }
                    _ => {}
                }
>>>>>>> 00c9610f
                Ok(ident_binder(&positional_field_ident(i), &vir))
            })
            .collect::<Result<Vec<_>, _>>()?,
    );
    let mut erasure_info = bctx.ctxt.erasure_info.borrow_mut();
    let resolved_call = ResolvedCall::Ctor(vir_path.clone(), variant_name.clone());
    erasure_info.resolved_calls.push((path_span.data(), resolved_call));
    let exprx = ExprX::Ctor(vir_path, variant_name, vir_fields, None);
    Ok(spanned_typed_new(expr.span, &expr_typ, exprx))
}

pub(crate) fn pattern_to_vir<'tcx>(
    bctx: &BodyCtxt<'tcx>,
    pat: &Pat<'tcx>,
) -> Result<vir::ast::Pattern, VirErr> {
    let tcx = bctx.ctxt.tcx;
    unsupported_err_unless!(pat.default_binding_modes, pat.span, "complex pattern");
    let pattern = match &pat.kind {
        PatKind::Wild => PatternX::Wildcard,
        PatKind::Binding(BindingAnnotation::Unannotated, _canonical, x, None) => {
            PatternX::Var { name: Arc::new(x.as_str().to_string()), mutable: false }
        }
        PatKind::Binding(BindingAnnotation::Mutable, _canonical, x, None) => {
            PatternX::Var { name: Arc::new(x.as_str().to_string()), mutable: true }
        }
        PatKind::Path(QPath::Resolved(
            None,
            rustc_hir::Path {
                res:
                    res
                    @
                    Res::Def(
                        DefKind::Ctor(
                            rustc_hir::def::CtorOf::Variant,
                            rustc_hir::def::CtorKind::Const,
                        ),
                        _,
                    ),
                ..
            },
        )) => {
            let (vir_path, variant_name) = datatype_variant_of_res(tcx, res, true);
            PatternX::Constructor(vir_path, variant_name, Arc::new(vec![]))
        }
        PatKind::Tuple(pats, None) => {
            let mut patterns: Vec<vir::ast::Pattern> = Vec::new();
            for pat in pats.iter() {
                patterns.push(pattern_to_vir(bctx, pat)?);
            }
            PatternX::Tuple(Arc::new(patterns))
        }
        PatKind::TupleStruct(
            QPath::Resolved(
                None,
                rustc_hir::Path {
                    res:
                        res
                        @
                        Res::Def(
                            DefKind::Ctor(
                                rustc_hir::def::CtorOf::Variant,
                                rustc_hir::def::CtorKind::Fn,
                            ),
                            _,
                        ),
                    ..
                },
            ),
            pats,
            None,
        ) => {
            let (vir_path, variant_name) = datatype_variant_of_res(tcx, res, true);
            let mut binders: Vec<Binder<vir::ast::Pattern>> = Vec::new();
            for (i, pat) in pats.iter().enumerate() {
                let pattern = pattern_to_vir(bctx, pat)?;
                let binder = ident_binder(&positional_field_ident(i), &pattern);
                binders.push(binder);
            }
            PatternX::Constructor(vir_path, variant_name, Arc::new(binders))
        }
        PatKind::Struct(
            QPath::Resolved(None, rustc_hir::Path { res: res @ Res::Def(DefKind::Variant, _), .. }),
            pats,
            _,
        ) => {
            let (vir_path, variant_name) = datatype_variant_of_res(tcx, res, false);
            let mut binders: Vec<Binder<vir::ast::Pattern>> = Vec::new();
            for fpat in pats.iter() {
                let pattern = pattern_to_vir(bctx, &fpat.pat)?;
                let binder = ident_binder(&str_ident(&fpat.ident.as_str()), &pattern);
                binders.push(binder);
            }
            PatternX::Constructor(vir_path, variant_name, Arc::new(binders))
        }
        PatKind::Struct(
            QPath::Resolved(None, rustc_hir::Path { res: res @ Res::Def(DefKind::Struct, _), .. }),
            pats,
            _,
        ) => {
            let vir_path = def_id_to_vir_path(tcx, res.def_id());
            let variant_name = vir_path.segments.last().expect("empty vir_path").clone();
            let mut binders: Vec<Binder<vir::ast::Pattern>> = Vec::new();
            for fpat in pats.iter() {
                let pattern = pattern_to_vir(bctx, &fpat.pat)?;
                let binder = ident_binder(&str_ident(&fpat.ident.as_str()), &pattern);
                binders.push(binder);
            }
            PatternX::Constructor(vir_path, variant_name, Arc::new(binders))
        }
        _ => return unsupported_err!(pat.span, "complex pattern", pat),
    };
    let pat_typ = typ_of_node(bctx, &pat.hir_id);
    let pattern = spanned_typed_new(pat.span, &pat_typ, pattern);
    let mut erasure_info = bctx.ctxt.erasure_info.borrow_mut();
    erasure_info.resolved_pats.push((pat.span.data(), pattern.clone()));
    Ok(pattern)
}

/// Check for the #[verifier(invariant_block)] attribute
pub fn attrs_is_invariant_block(attrs: &[Attribute]) -> Result<bool, VirErr> {
    let attrs_vec = parse_attrs(attrs)?;
    for attr in &attrs_vec {
        match attr {
            Attr::InvariantBlock => {
                return Ok(true);
            }
            _ => {}
        }
    }
    return Ok(false);
}

/// Check for the #[verifier(invariant_block)] attribute on a block
fn is_invariant_block(bctx: &BodyCtxt, expr: &Expr) -> Result<bool, VirErr> {
    let attrs = bctx.ctxt.tcx.hir().attrs(expr.hir_id);
    return attrs_is_invariant_block(attrs);
}

fn malformed_inv_block_err<'tcx>(expr: &Expr<'tcx>) -> Result<vir::ast::Expr, VirErr> {
    err_span_str(expr.span, "malformed invariant block; use 'open_invariant' macro instead")
}

fn invariant_block_to_vir<'tcx>(
    bctx: &BodyCtxt<'tcx>,
    expr: &Expr<'tcx>,
    modifier: ExprModifier,
) -> Result<vir::ast::Expr, VirErr> {
    // The open_invariant! macro produces code that looks like this
    //
    // #[verifier(invariant_block)] {
    //      let (guard, mut $inner) = open_invariant_begin($eexpr);
    //      $bblock
    //      open_invariant_end(guard, $inner);
    //  }
    //
    // We need to check that it really does have this form, including
    // that the identifiers `guard` and `inner` used in the last statement
    // are the same as in the first statement. This is what the giant
    // `match` statements below are for.
    //
    // We also need to "recover" the $inner, $eexpr, and $bblock for converstion to VIR.
    //
    // If the AST doesn't look exactly like we expect, print an error asking the user
    // to use the open_invariant! macro.

    let body = match &expr.kind {
        ExprKind::Block(body, _) => body,
        _ => panic!("invariant_block_to_vir called with non-Body expression"),
    };

    if body.stmts.len() != 3 || body.expr.is_some() {
        return malformed_inv_block_err(expr);
    }

    let open_stmt = &body.stmts[0];
    let mid_stmt = &body.stmts[1];
    let close_stmt = &body.stmts[body.stmts.len() - 1];

    let (guard_hir, inner_hir, inner_pat, inv_arg) = match open_stmt.kind {
        StmtKind::Local(Local {
            pat:
                Pat {
                    kind:
                        PatKind::Tuple(
                            [Pat {
                                kind:
                                    PatKind::Binding(BindingAnnotation::Unannotated, guard_hir, _, None),
                                default_binding_modes: true,
                                ..
                            }, inner_pat
                            @
                            Pat {
                                kind:
                                    PatKind::Binding(BindingAnnotation::Mutable, inner_hir, _, None),
                                default_binding_modes: true,
                                ..
                            }],
                            None,
                        ),
                    ..
                },
            init:
                Some(Expr {
                    kind:
                        ExprKind::Call(
                            Expr {
                                kind:
                                    ExprKind::Path(QPath::Resolved(
                                        None,
                                        rustc_hir::Path {
                                            res: Res::Def(DefKind::Fn, fun_id), ..
                                        },
                                    )),
                                ..
                            },
                            [arg],
                        ),
                    ..
                }),
            ..
        }) => {
            let f_name = path_as_rust_name(&def_id_to_vir_path(bctx.ctxt.tcx, *fun_id));
            if f_name != BUILTIN_INV_BEGIN {
                return malformed_inv_block_err(expr);
            }
            (guard_hir, inner_hir, inner_pat, arg)
        }
        _ => {
            return malformed_inv_block_err(expr);
        }
    };

    match close_stmt.kind {
        StmtKind::Semi(Expr {
            kind:
                ExprKind::Call(
                    Expr {
                        kind:
                            ExprKind::Path(QPath::Resolved(
                                None,
                                rustc_hir::Path { res: Res::Def(_, fun_id), .. },
                            )),
                        ..
                    },
                    [Expr {
                        kind:
                            ExprKind::Path(QPath::Resolved(
                                None,
                                rustc_hir::Path { res: Res::Local(hir_id1), .. },
                            )),
                        ..
                    }, Expr {
                        kind:
                            ExprKind::Path(QPath::Resolved(
                                None,
                                rustc_hir::Path { res: Res::Local(hir_id2), .. },
                            )),
                        ..
                    }],
                ),
            ..
        }) => {
            let f_name = path_as_rust_name(&def_id_to_vir_path(bctx.ctxt.tcx, *fun_id));
            if f_name != BUILTIN_INV_END {
                return malformed_inv_block_err(expr);
            }

            if hir_id1 != guard_hir || hir_id2 != inner_hir {
                return malformed_inv_block_err(expr);
            }
        }
        _ => {
            return malformed_inv_block_err(expr);
        }
    }

    let vir_body = match mid_stmt.kind {
        StmtKind::Expr(e @ Expr { kind: ExprKind::Block(body, _), .. }) => {
            assert!(!is_invariant_block(bctx, e)?);
            let vir_stmts: Stmts = Arc::new(
                slice_vec_map_result(body.stmts, |stmt| stmt_to_vir(bctx, stmt))?
                    .into_iter()
                    .flatten()
                    .collect(),
            );
            let vir_expr = body.expr.map(|expr| expr_to_vir(bctx, &expr, modifier)).transpose()?;
            let ty = typ_of_node(bctx, &e.hir_id);
            // NOTE: we use body.span here instead of e.span
            // body.span leads to better error messages
            // (e.g., the "Cannot show invariant holds at end of block" error)
            // (e.span or mid_stmt.span would expose macro internals)
            spanned_typed_new(body.span, &ty, ExprX::Block(vir_stmts, vir_expr))
        }
        _ => {
            return malformed_inv_block_err(expr);
        }
    };

    let vir_arg = expr_to_vir(bctx, &inv_arg, modifier)?;

    let name = Arc::new(pat_to_var(inner_pat));
    let inner_ty = typ_of_node(bctx, &inner_hir);
    let vir_binder = Arc::new(BinderX { name, a: inner_ty });

    let e = ExprX::OpenInvariant(vir_arg, vir_binder, vir_body);
    return Ok(spanned_typed_new(expr.span, &typ_of_node(bctx, &expr.hir_id), e));
}

#[derive(PartialEq, Eq, Debug, Clone, Copy)]
pub enum ExprModifier {
    Regular,
    MutRef,
}

fn is_expr_typ_mut_ref<'tcx>(
    bctx: &BodyCtxt<'tcx>,
    expr: &Expr<'tcx>,
    _modifier: ExprModifier,
) -> Result<ExprModifier, VirErr> {
    match bctx.types.node_type(expr.hir_id).kind() {
        TyKind::Ref(_, _tys, rustc_ast::Mutability::Not) => Ok(ExprModifier::Regular),
        TyKind::Ref(_, _tys, rustc_ast::Mutability::Mut) => Ok(ExprModifier::MutRef),
        TyKind::Adt(_, _) => Ok(ExprModifier::Regular),
        TyKind::Tuple(_) => Ok(ExprModifier::Regular),
        _ => unsupported_err!(expr.span, "dereferencing this type is unsupported", expr),
    }
}

pub(crate) fn expr_to_vir_inner<'tcx>(
    bctx: &BodyCtxt<'tcx>,
    expr: &Expr<'tcx>,
    modifier: ExprModifier,
) -> Result<vir::ast::Expr, VirErr> {
    if bctx.external_body {
        // we want just requires/ensures, not the whole body
        match &expr.kind {
            ExprKind::Block(..) | ExprKind::Call(..) => {}
            _ => {
                return Ok(spanned_typed_new(
                    expr.span,
                    &Arc::new(TypX::Bool),
                    ExprX::Block(Arc::new(vec![]), None),
                ));
            }
        }
    }

    let tcx = bctx.ctxt.tcx;
    let tc = bctx.types;
    let expr_typ = || match modifier {
        ExprModifier::Regular => typ_of_node(bctx, &expr.hir_id),
        // TODO(utaal): propagate this error, instead of crashing
        ExprModifier::MutRef => typ_of_node_expect_mut_ref(bctx, &expr.hir_id, expr.span)
            .expect("unexpected non-mut-ref type here"),
    };
    let mk_expr = move |x: ExprX| spanned_typed_new(expr.span, &expr_typ(), x);

    match &expr.kind {
        ExprKind::Block(body, _) => {
            if is_invariant_block(bctx, expr)? {
                invariant_block_to_vir(bctx, expr, modifier)
            } else {
                let vir_stmts: Stmts = Arc::new(
                    slice_vec_map_result(body.stmts, |stmt| stmt_to_vir(bctx, stmt))?
                        .into_iter()
                        .flatten()
                        .collect(),
                );
                let vir_expr =
                    body.expr.map(|expr| expr_to_vir(bctx, &expr, modifier)).transpose()?;
                Ok(mk_expr(ExprX::Block(vir_stmts, vir_expr)))
            }
        }
        ExprKind::Call(fun, args_slice) => {
            match fun.kind {
                // a tuple-style datatype constructor
                ExprKind::Path(QPath::Resolved(
                    None,
                    rustc_hir::Path {
                        res: res @ Res::Def(DefKind::Ctor(_, _), _),
                        span: path_span,
                        ..
                    },
                )) => expr_tuple_datatype_ctor_to_vir(
                    bctx,
                    expr,
                    res,
                    *args_slice,
                    *path_span,
                    modifier,
                ),
                // a statically resolved function
                ExprKind::Path(QPath::Resolved(
                    None,
                    rustc_hir::Path { res: Res::Def(DefKind::Fn, _), .. },
                )) => fn_call_to_vir(
                    bctx,
                    expr,
                    None,
                    expr_to_function(fun),
                    bctx.types.node_substs(fun.hir_id),
                    fun.span,
                    args_slice,
                    None,
                ),
                // a dynamically computed function
                _ => {
                    if bctx.external_body {
                        return Ok(mk_expr(ExprX::Block(Arc::new(vec![]), None)));
                    }
                    let vir_fun = expr_to_vir(bctx, fun, modifier)?;
                    let args: Vec<&'tcx Expr<'tcx>> = args_slice.iter().collect();
                    let vir_args = vec_map_result(&args, |arg| expr_to_vir(bctx, arg, modifier))?;
                    let expr_typ = typ_of_node(bctx, &expr.hir_id);
                    let target = CallTarget::FnSpec(vir_fun);
                    let mut erasure_info = bctx.ctxt.erasure_info.borrow_mut();
                    // Only spec closures are currently supported:
                    erasure_info.resolved_calls.push((fun.span.data(), ResolvedCall::Spec));
                    Ok(spanned_typed_new(
                        expr.span,
                        &expr_typ,
                        ExprX::Call(target, Arc::new(vir_args)),
                    ))
                }
            }
        }
        ExprKind::Tup(exprs) => {
            let args: Result<Vec<vir::ast::Expr>, VirErr> =
                exprs.iter().map(|e| expr_to_vir(bctx, e, modifier)).collect();
            Ok(mk_expr(ExprX::Tuple(Arc::new(args?))))
        }
        ExprKind::Lit(lit) => match lit.node {
            rustc_ast::LitKind::Bool(b) => {
                let c = vir::ast::Constant::Bool(b);
                Ok(mk_expr(ExprX::Const(c)))
            }
            rustc_ast::LitKind::Int(i, _) => {
                let typ = typ_of_node(bctx, &expr.hir_id);
                let c = vir::ast::Constant::Nat(Arc::new(i.to_string()));
                if let TypX::Int(range) = *typ {
                    match range {
                        IntRange::Int | IntRange::Nat => Ok(mk_expr(ExprX::Const(c))),
                        IntRange::U(n) if n < 128 && i < (1u128 << n) => {
                            Ok(mk_expr(ExprX::Const(c)))
                        }
                        IntRange::USize if i < (1u128 << vir::def::ARCH_SIZE_MIN_BITS) => {
                            Ok(mk_expr(ExprX::Const(c)))
                        }
                        _ => {
                            // If we're not sure the constant fits in the range,
                            // be cautious and clip it
                            Ok(mk_clip(&range, &mk_expr(ExprX::Const(c))))
                        }
                    }
                } else {
                    panic!("unexpected constant: {:?} {:?}", lit, typ)
                }
            }
            _ => {
                panic!("unexpected constant: {:?}", lit)
            }
        },
        ExprKind::Cast(source, _) => {
            Ok(mk_ty_clip(&expr_typ(), &expr_to_vir(bctx, source, modifier)?))
        }
        ExprKind::AddrOf(BorrowKind::Ref, Mutability::Not, e) => {
            expr_to_vir_inner(bctx, e, ExprModifier::Regular)
        }
        ExprKind::Box(e) => expr_to_vir_inner(bctx, e, ExprModifier::Regular),
        ExprKind::Unary(op, arg) => match op {
            UnOp::Not => {
                let varg = expr_to_vir(bctx, arg, modifier)?;
                Ok(mk_expr(ExprX::Unary(UnaryOp::Not, varg)))
            }
            UnOp::Neg => {
                let zero_const = vir::ast::Constant::Nat(Arc::new("0".to_string()));
                let zero = mk_expr(ExprX::Const(zero_const));
                let varg = expr_to_vir(bctx, arg, modifier)?;
                Ok(mk_expr(ExprX::Binary(BinaryOp::Sub, zero, varg)))
            }
            UnOp::Deref => expr_to_vir_inner(bctx, arg, is_expr_typ_mut_ref(bctx, arg, modifier)?),
        },
        ExprKind::Binary(op, lhs, rhs) => {
            let vlhs = expr_to_vir(bctx, lhs, modifier)?;
            let vrhs = expr_to_vir(bctx, rhs, modifier)?;
            match op.node {
                BinOpKind::Eq | BinOpKind::Ne => unsupported_err_unless!(
                    is_smt_equality(bctx, expr.span, &lhs.hir_id, &rhs.hir_id),
                    expr.span,
                    "==/!= for non smt equality types"
                ),
                BinOpKind::Add
                | BinOpKind::Sub
                | BinOpKind::Mul
                | BinOpKind::Le
                | BinOpKind::Ge
                | BinOpKind::Lt
                | BinOpKind::Gt => unsupported_unless!(
                    is_smt_arith(bctx, &lhs.hir_id, &rhs.hir_id),
                    "cmp or arithmetic for non smt arithmetic types",
                    expr
                ),
                _ => (),
            }
            let vop = match op.node {
                BinOpKind::And => BinaryOp::And,
                BinOpKind::Or => BinaryOp::Or,
                BinOpKind::Eq => BinaryOp::Eq(Mode::Exec),
                BinOpKind::Ne => BinaryOp::Ne,
                BinOpKind::Le => BinaryOp::Le,
                BinOpKind::Ge => BinaryOp::Ge,
                BinOpKind::Lt => BinaryOp::Lt,
                BinOpKind::Gt => BinaryOp::Gt,
                BinOpKind::Add => BinaryOp::Add,
                BinOpKind::Sub => BinaryOp::Sub,
                BinOpKind::Mul => BinaryOp::Mul,
                BinOpKind::Div => BinaryOp::EuclideanDiv,
                BinOpKind::Rem => BinaryOp::EuclideanMod,
                _ => unsupported_err!(expr.span, format!("binary operator {:?}", op)),
            };
            let e = mk_expr(ExprX::Binary(vop, vlhs, vrhs));
            match op.node {
                BinOpKind::Add | BinOpKind::Sub | BinOpKind::Mul => Ok(mk_ty_clip(&expr_typ(), &e)),
                BinOpKind::Div | BinOpKind::Rem => {
                    // TODO: disallow divide-by-zero in executable code?
                    match mk_range(tc.node_type(expr.hir_id)) {
                        IntRange::Int | IntRange::Nat | IntRange::U(_) | IntRange::USize => {
                            // Euclidean division
                            Ok(e)
                        }
                        IntRange::I(_) | IntRange::ISize => {
                            // Non-Euclidean division, which will need more encoding
                            unsupported_err!(expr.span, "div/mod on signed finite-width integers")
                        }
                    }
                }
                _ => Ok(e),
            }
        }
        ExprKind::AssignOp(
            rustc_span::source_map::Spanned { node: BinOpKind::Shr, .. },
            lhs,
            rhs,
        ) => {
            let vlhs = expr_to_vir(bctx, lhs, modifier)?;
            let vrhs = expr_to_vir(bctx, rhs, modifier)?;
            if matches!(*vlhs.typ, TypX::Bool) {
                let e = mk_expr(ExprX::Binary(BinaryOp::Implies, vlhs, vrhs));
                Ok(e)
            } else {
                unsupported_err!(expr.span, "assignment operators")
            }
        }
        ExprKind::Path(QPath::Resolved(None, path)) => match path.res {
            Res::Local(id) => match tcx.hir().get(id) {
                Node::Binding(pat) => Ok(mk_expr(ExprX::Var(Arc::new(pat_to_var(pat))))),
                node => unsupported_err!(expr.span, format!("Path {:?}", node)),
            },
            Res::Def(def_kind, id) => {
                match def_kind {
                    DefKind::Fn => {
                        let name = hack_get_def_name(tcx, id); // TODO: proper handling of paths
                        Ok(mk_expr(ExprX::Var(Arc::new(name))))
                    }
                    DefKind::Ctor(_, _ctor_kind) => expr_tuple_datatype_ctor_to_vir(
                        bctx,
                        expr,
                        &path.res,
                        &[],
                        path.span,
                        modifier,
                    ),
                    _ => {
                        unsupported_err!(expr.span, format!("Path {:?} kind {:?}", id, def_kind))
                    }
                }
            }
            res => unsupported_err!(expr.span, format!("Path {:?}", res)),
        },
        ExprKind::Assign(lhs, rhs, _) => {
            if let ExprKind::Field(_, _) = lhs.kind {
                unsupported_err!(expr.span, format!("field updates"), lhs);
            }
            Ok(mk_expr(ExprX::Assign(
                expr_to_vir(bctx, lhs, modifier)?,
                expr_to_vir(bctx, rhs, modifier)?,
            )))
        }
        ExprKind::Field(lhs, name) => {
            let lhs_modifier = is_expr_typ_mut_ref(bctx, lhs, modifier)?;
            let vir_lhs = expr_to_vir(bctx, lhs, lhs_modifier)?;
            let lhs_ty = tc.node_type(lhs.hir_id);
            let lhs_ty = match lhs_ty.kind() {
                TyKind::Ref(_, lt, Mutability::Not | Mutability::Mut) => lt,
                _ => lhs_ty,
            };
            let (datatype, variant_name, field_name) = if let Some(adt_def) = lhs_ty.ty_adt_def() {
                unsupported_err_unless!(
                    adt_def.variants.len() == 1,
                    expr.span,
                    "field_of_adt_with_multiple_variants",
                    expr
                );
                let datatype_path = def_id_to_vir_path(tcx, adt_def.did);
                let variant = adt_def.variants.iter().next().unwrap();
                let variant_name = str_ident(&variant.ident.as_str());
                (datatype_path, variant_name, str_ident(&name.as_str()))
            } else {
                let lhs_typ = typ_of_node(bctx, &lhs.hir_id);
                if let TypX::Tuple(ts) = &*lhs_typ {
                    let field: usize =
                        str::parse(&name.as_str()).expect("integer index into tuple");
                    let field_opr = UnaryOpr::TupleField { tuple_arity: ts.len(), field };
                    let vir = mk_expr(ExprX::UnaryOpr(field_opr, vir_lhs));
                    let mut erasure_info = bctx.ctxt.erasure_info.borrow_mut();
                    erasure_info.resolved_exprs.push((expr.span.data(), vir.clone()));
                    return Ok(vir);
                }
                unsupported_err!(expr.span, "field_of_non_adt", expr)
            };
            let field_type = expr_typ().clone();
            let vir = spanned_typed_new(
                expr.span,
                &field_type,
                ExprX::UnaryOpr(
                    UnaryOpr::Field { datatype, variant: variant_name, field: field_name },
                    vir_lhs,
                ),
            );
            let mut erasure_info = bctx.ctxt.erasure_info.borrow_mut();
            erasure_info.resolved_exprs.push((expr.span.data(), vir.clone()));
            Ok(vir)
        }
        ExprKind::If(cond, lhs, rhs) => {
            let vir_cond = expr_to_vir(bctx, cond, modifier)?;
            let vir_lhs = expr_to_vir(bctx, lhs, modifier)?;
            let vir_rhs = rhs.map(|e| expr_to_vir(bctx, e, modifier)).transpose()?;
            Ok(mk_expr(ExprX::If(vir_cond, vir_lhs, vir_rhs)))
        }
        ExprKind::Match(expr, arms, _match_source) => {
            let vir_expr = expr_to_vir(bctx, expr, modifier)?;
            let mut vir_arms: Vec<vir::ast::Arm> = Vec::new();
            for arm in arms.iter() {
                let pattern = pattern_to_vir(bctx, &arm.pat)?;
                let guard = match &arm.guard {
                    None => mk_expr(ExprX::Const(Constant::Bool(true))),
                    Some(Guard::If(guard)) => expr_to_vir(bctx, guard, modifier)?,
                    Some(Guard::IfLet(_, _)) => unsupported_err!(expr.span, "Guard IfLet"),
                };
                let body = expr_to_vir(bctx, &arm.body, modifier)?;
                let vir_arm = ArmX { pattern, guard, body };
                vir_arms.push(spanned_new(arm.span, vir_arm));
            }
            Ok(mk_expr(ExprX::Match(vir_expr, Arc::new(vir_arms))))
        }
        ExprKind::Loop(
            Block {
                stmts: [],
                expr:
                    Some(Expr {
                        kind:
                            ExprKind::Match(
                                cond,
                                [Arm {
                                    pat:
                                        Pat {
                                            kind:
                                                PatKind::Lit(Expr {
                                                    kind:
                                                        ExprKind::Lit(rustc_span::source_map::Spanned {
                                                            node: LitKind::Bool(true),
                                                            ..
                                                        }),
                                                    ..
                                                }),
                                            ..
                                        },
                                    guard: None,
                                    body,
                                    ..
                                }, Arm {
                                    pat: Pat { kind: PatKind::Wild, .. },
                                    guard: None,
                                    body:
                                        Expr {
                                            kind:
                                                ExprKind::Break(Destination { label: None, .. }, None),
                                            ..
                                        },
                                    ..
                                }],
                                MatchSource::WhileDesugar,
                            ),
                        ..
                    }),
                ..
            },
            None,
            LoopSource::While,
            _span,
        ) => {
            let cond = match cond {
                Expr { kind: ExprKind::DropTemps(cond), .. } => cond,
                _ => cond,
            };
            let cond = expr_to_vir(bctx, cond, modifier)?;
            let mut body = expr_to_vir(bctx, body, modifier)?;
            let header = vir::headers::read_header(&mut body)?;
            let invs = header.invariant;
            Ok(mk_expr(ExprX::While { cond, body, invs }))
        }
        ExprKind::Ret(expr) => {
            let expr = match expr {
                None => None,
                Some(expr) => Some(expr_to_vir(bctx, expr, modifier)?),
            };
            Ok(mk_expr(ExprX::Return(expr)))
        }
        ExprKind::Struct(qpath, fields, spread) => {
            let update = match spread {
                None => None,
                Some(update) => Some(expr_to_vir(bctx, update, modifier)?),
            };
            let (path, path_span, variant_name) = match qpath {
                QPath::Resolved(slf, path) => {
                    unsupported_unless!(
                        matches!(path.res, Res::Def(DefKind::Struct | DefKind::Variant, _)),
                        "non_struct_ctor",
                        path.res
                    );
                    unsupported_unless!(slf.is_none(), "self_in_struct_qpath");
                    let variant = tcx.expect_variant_res(path.res);
                    let mut vir_path = def_id_to_vir_path(tcx, path.res.def_id());
                    if let Res::Def(DefKind::Variant, _) = path.res {
                        Arc::get_mut(&mut Arc::get_mut(&mut vir_path).unwrap().segments)
                            .unwrap()
                            .pop()
                            .expect(format!("variant name in Struct ctor for {:?}", path).as_str());
                    }
                    let variant_name = str_ident(&variant.ident.as_str());
                    (vir_path, path.span, variant_name)
                }
                _ => panic!("unexpected qpath {:?}", qpath),
            };
            let vir_fields = Arc::new(
                fields
                    .iter()
                    .map(|f| -> Result<_, VirErr> {
<<<<<<< HEAD
                        let vir = expr_to_vir(bctx, f.expr)?;
=======
                        // TODO: is there a compiler function to do this instead?
                        let fielddef = variant.fields.iter().find(|x| x.ident == f.ident).expect(
                            format!("cannot find field {:?} in struct {:?}", f.ident, path)
                                .as_str(),
                        );
                        let field_typ = mid_ty_to_vir(tcx, tcx.type_of(fielddef.did));
                        let f_expr_typ = typ_of_node(bctx, &f.expr.hir_id);
                        let mut vir = expr_to_vir(bctx, f.expr, modifier)?;
                        // TODO: deduplicate with Call?
                        match (&*field_typ, &*f_expr_typ) {
                            (TypX::TypParam(_), TypX::TypParam(_)) => {} // already boxed
                            (TypX::TypParam(_), _) => {
                                vir = SpannedTyped::new(
                                    &vir.span,
                                    &Arc::new(TypX::Boxed(f_expr_typ.clone())),
                                    ExprX::UnaryOpr(UnaryOpr::Box(f_expr_typ.clone()), vir.clone()),
                                );
                            }
                            _ => {}
                        }
>>>>>>> 00c9610f
                        Ok(ident_binder(&str_ident(&f.ident.as_str()), &vir))
                    })
                    .collect::<Result<Vec<_>, _>>()?,
            );
            let mut erasure_info = bctx.ctxt.erasure_info.borrow_mut();
            let resolved_call = ResolvedCall::Ctor(path.clone(), variant_name.clone());
            erasure_info.resolved_calls.push((path_span.data(), resolved_call));
            Ok(mk_expr(ExprX::Ctor(path, variant_name, vir_fields, update)))
        }
        ExprKind::MethodCall(_name_and_generics, _call_span_0, all_args, call_span_1) => {
            let receiver = all_args.first().expect("receiver in method call");
            let self_path = match &(*typ_of_node(bctx, &receiver.hir_id)) {
                TypX::Datatype(path, _) => path.clone(),
                _ => panic!("unexpected receiver type"),
            };
            let fn_def_id = bctx
                .types
                .type_dependent_def_id(expr.hir_id)
                .expect("def id of the method definition");
            match tcx.hir().get_if_local(fn_def_id).expect("fn def for method in hir") {
                rustc_hir::Node::ImplItem(rustc_hir::ImplItem {
                    kind: rustc_hir::ImplItemKind::Fn(..),
                    ..
                }) => {}
                _ => panic!("unexpected hir for method impl item"),
            }
            let autoview_typ = bctx.ctxt.autoviewed_call_typs.get(&expr.hir_id);
            fn_call_to_vir(
                bctx,
                expr,
                Some(self_path),
                fn_def_id,
                bctx.types.node_substs(expr.hir_id),
                *call_span_1,
                all_args,
                autoview_typ,
            )
        }
        ExprKind::Closure(_, fn_decl, body_id, _, _) => {
            let body = tcx.hir().body(*body_id);
            let params: Vec<Binder<Typ>> = body
                .params
                .iter()
                .zip(fn_decl.inputs)
                .map(|(x, t)| {
                    Arc::new(BinderX { name: Arc::new(pat_to_var(x.pat)), a: ty_to_vir(tcx, t) })
                })
                .collect();
<<<<<<< HEAD
            let body = expr_to_vir(bctx, &body.value)?;
            // Rust seems to report the type (A, B) -> C as ((A, B)) -> C,
            // so recompute the type ourselves:
            let typs = params.iter().map(|b| b.a.clone()).collect();
            let typ = Arc::new(TypX::Lambda(Arc::new(typs), body.typ.clone()));
            Ok(spanned_typed_new(expr.span, &typ, ExprX::Closure(Arc::new(params), body)))
=======
            let body = expr_to_vir(bctx, &body.value, modifier)?;
            Ok(mk_expr(ExprX::Closure(Arc::new(params), body)))
>>>>>>> 00c9610f
        }
        ExprKind::Index(tgt_expr, idx_expr) => {
            let tgt_vir = expr_to_vir(bctx, tgt_expr, modifier)?;
            if let TypX::Datatype(path, _dt_typs) = &*tgt_vir.typ {
                let tgt_index_path = {
                    let mut tp = path.clone();
                    Arc::make_mut(&mut Arc::make_mut(&mut tp).segments).push(str_ident("index"));
                    tp
                };
                let trait_def_id = bctx
                    .ctxt
                    .tcx
                    .lang_items()
                    .index_trait()
                    .expect("Index trait lang item should be defined");
                let trait_path = def_id_to_vir_path(bctx.ctxt.tcx, trait_def_id);
                let idx_vir = expr_to_vir(bctx, idx_expr, modifier)?;
                let target = CallTarget::Static(
                    Arc::new(FunX { path: tgt_index_path, trait_path: Some(trait_path) }),
                    Arc::new(vec![]),
                );
                Ok(mk_expr(ExprX::Call(target, Arc::new(vec![tgt_vir, idx_vir]))))
            } else {
                unsupported_err!(expr.span, format!("Index on non-datatype"), expr)
            }
        }
        _ => {
            unsupported_err!(expr.span, format!("expression"), expr)
        }
    }
}

pub(crate) fn let_stmt_to_vir<'tcx>(
    bctx: &BodyCtxt<'tcx>,
    pattern: &rustc_hir::Pat<'tcx>,
    initializer: &Option<&Expr<'tcx>>,
    attrs: &[Attribute],
) -> Result<Vec<vir::ast::Stmt>, VirErr> {
    let vir_pattern = pattern_to_vir(bctx, pattern)?;
    let mode = get_var_mode(bctx.mode, attrs);
    let init = initializer.map(|e| expr_to_vir(bctx, e, ExprModifier::Regular)).transpose()?;
    Ok(vec![spanned_new(pattern.span, StmtX::Decl { pattern: vir_pattern, mode, init })])
}

pub(crate) fn stmt_to_vir<'tcx>(
    bctx: &BodyCtxt<'tcx>,
    stmt: &Stmt<'tcx>,
) -> Result<Vec<vir::ast::Stmt>, VirErr> {
    if bctx.external_body {
        // we want just requires/ensures, not the whole body
        match &stmt.kind {
            StmtKind::Expr(..) | StmtKind::Semi(..) => {}
            _ => return Ok(vec![]),
        }
    }

    match &stmt.kind {
        StmtKind::Expr(expr) | StmtKind::Semi(expr) => {
            let vir_expr = expr_to_vir(bctx, expr, ExprModifier::Regular)?;
            Ok(vec![spanned_new(expr.span, StmtX::Expr(vir_expr))])
        }
        StmtKind::Local(Local { pat, init, .. }) => {
            let_stmt_to_vir(bctx, pat, init, bctx.ctxt.tcx.hir().attrs(stmt.hir_id))
        }
        _ => {
            unsupported_err!(stmt.span, "statement", stmt)
        }
    }
}<|MERGE_RESOLUTION|>--- conflicted
+++ resolved
@@ -2,20 +2,12 @@
 use crate::erase::ResolvedCall;
 use crate::rust_to_vir_base::{
     def_id_to_vir_path, def_to_path_ident, get_range, get_trigger, get_var_mode, hack_get_def_name,
-<<<<<<< HEAD
-    ident_to_var, is_smt_arith, is_smt_equality, mid_ty_to_vir, mk_range, ty_to_vir, typ_of_node,
-};
-use crate::util::{
-    err_span_str, slice_vec_map_result, spanned_new, spanned_typed_new, unsupported_err_span,
-    vec_map_result,
-=======
-    ident_to_var, is_smt_arith, is_smt_equality, mid_ty_to_vir, mid_ty_to_vir_opt, mk_range,
-    parse_attrs, ty_to_vir, typ_of_node, typ_of_node_expect_mut_ref, Attr,
+    ident_to_var, is_smt_arith, is_smt_equality, mid_ty_to_vir, mk_range, parse_attrs, ty_to_vir,
+    typ_of_node, typ_of_node_expect_mut_ref, Attr,
 };
 use crate::util::{
     err_span_str, err_span_string, slice_vec_map_result, spanned_new, spanned_typed_new,
-    unsupported_err_span, vec_map, vec_map_result,
->>>>>>> 00c9610f
+    unsupported_err_span, vec_map_result,
 };
 use crate::{unsupported, unsupported_err, unsupported_err_unless, unsupported_unless};
 use air::ast::{Binder, BinderX, Quant};
@@ -572,33 +564,6 @@
         let e = mk_expr(ExprX::Binary(vop, lhs, rhs));
         if is_arith_binary { Ok(mk_ty_clip(&expr_typ(), &e)) } else { Ok(e) }
     } else {
-<<<<<<< HEAD
-=======
-        let (param_typs, ret_typ) = match fun_ty.kind() {
-            TyKind::FnDef(def_id, _substs) => {
-                let fn_sig = tcx.fn_sig(*def_id);
-                // TODO(utaal): I believe this remains safe in this context until we implement mutable
-                // references, at least
-                let f = fn_sig.skip_binder();
-                let params: Vec<Typ> = f
-                    .inputs()
-                    .iter()
-                    .map(|t| {
-                        if let TyKind::Ref(_, tys, rustc_ast::Mutability::Mut) = t.kind() {
-                            mid_ty_to_vir(bctx.ctxt.tcx, tys)
-                        } else {
-                            mid_ty_to_vir(tcx, *t)
-                        }
-                    })
-                    .collect();
-                let ret = mid_ty_to_vir_opt(tcx, f.output());
-                (params, ret)
-            }
-            _ => {
-                unsupported_err!(expr.span, format!("call to non-FnDef function"), expr)
-            }
-        };
->>>>>>> 00c9610f
         // filter out the Fn type parameters
         let mut fn_params: Vec<Ident> = Vec::new();
         for (x, _) in tcx.predicates_of(f).predicates {
@@ -626,69 +591,7 @@
             }
         }
         let target = CallTarget::Static(name, Arc::new(typ_args));
-<<<<<<< HEAD
-        Ok(spanned_typed_new(expr.span, &expr_typ, ExprX::Call(target, Arc::new(vir_args))))
-=======
-        let param_typs_is_tparam =
-            vec_map(&param_typs, |t| matches!(&**t, TypX::TypParam(x) if !fn_params.contains(x)));
-        let ret_typ_is_tparam =
-            ret_typ.map(|t| matches!(&*t, TypX::TypParam(x) if !fn_params.contains(x)));
-        fn_exp_call_to_vir(
-            expr.span,
-            param_typs_is_tparam,
-            ret_typ_is_tparam,
-            vir_args,
-            expr_typ(),
-            target,
-        )
-    }
-}
-
-fn fn_exp_call_to_vir<'tcx>(
-    span: Span,
-    param_typs_is_tparam: Vec<bool>,
-    ret_typ_is_tparam: Option<bool>,
-    mut vir_args: Vec<vir::ast::Expr>,
-    expr_typ: Typ,
-    target: CallTarget,
-) -> Result<vir::ast::Expr, VirErr> {
-    // box arguments where necessary
-    assert_eq!(vir_args.len(), param_typs_is_tparam.len());
-    for i in 0..vir_args.len() {
-        let arg = &vir_args[i].clone();
-        match (param_typs_is_tparam[i], &*arg.typ) {
-            (true, TypX::TypParam(_) | TypX::Boxed(_)) => {} // already boxed
-            (true, _) => {
-                let arg_typ = Arc::new(TypX::Boxed(arg.typ.clone()));
-                let arg_x = ExprX::UnaryOpr(UnaryOpr::Box(arg.typ.clone()), arg.clone());
-                vir_args[i] = SpannedTyped::new(&arg.span, &arg_typ, arg_x);
-            }
-            _ => {}
-        }
-    }
-    // return type
-    let possibly_boxed_ret_typ = match &ret_typ_is_tparam {
-        None => Arc::new(TypX::Tuple(Arc::new(vec![]))),
-        Some(ret_typ) => match (ret_typ, &*expr_typ) {
-            (true, TypX::TypParam(_) | TypX::Boxed(_)) => expr_typ.clone(), // already boxed
-            (true, _) => Arc::new(TypX::Boxed(expr_typ.clone())),
-            _ => expr_typ.clone(),
-        },
-    };
-    // make call
-    let mut call =
-        spanned_typed_new(span, &possibly_boxed_ret_typ, ExprX::Call(target, Arc::new(vir_args)));
-    // unbox result if necessary
-    if let Some(ret_typ) = ret_typ_is_tparam {
-        match (ret_typ, &*expr_typ) {
-            (true, TypX::TypParam(_) | TypX::Boxed(_)) => {} // already boxed
-            (true, _) => {
-                let call_x = ExprX::UnaryOpr(UnaryOpr::Unbox(expr_typ.clone()), call);
-                call = spanned_typed_new(span, &expr_typ, call_x);
-            }
-            _ => {}
-        }
->>>>>>> 00c9610f
+        Ok(spanned_typed_new(expr.span, &expr_typ(), ExprX::Call(target, Arc::new(vir_args))))
     }
 }
 
@@ -742,26 +645,7 @@
             .iter()
             .enumerate()
             .map(|(i, e)| -> Result<_, VirErr> {
-<<<<<<< HEAD
-                let vir = expr_to_vir(bctx, e)?;
-=======
-                // TODO: deduplicate with Struct?
-                let fielddef = &variant.fields[i];
-                let field_typ = mid_ty_to_vir(tcx, tcx.type_of(fielddef.did));
-                let f_expr_typ = typ_of_node(bctx, &e.hir_id);
-                let mut vir = expr_to_vir(bctx, e, modifier)?;
-                match (&*field_typ, &*f_expr_typ) {
-                    (TypX::TypParam(_), TypX::TypParam(_)) => {} // already boxed
-                    (TypX::TypParam(_), _) => {
-                        vir = SpannedTyped::new(
-                            &vir.span,
-                            &Arc::new(TypX::Boxed(f_expr_typ.clone())),
-                            ExprX::UnaryOpr(UnaryOpr::Box(f_expr_typ), vir.clone()),
-                        );
-                    }
-                    _ => {}
-                }
->>>>>>> 00c9610f
+                let vir = expr_to_vir(bctx, e, modifier)?;
                 Ok(ident_binder(&positional_field_ident(i), &vir))
             })
             .collect::<Result<Vec<_>, _>>()?,
@@ -1510,30 +1394,7 @@
                 fields
                     .iter()
                     .map(|f| -> Result<_, VirErr> {
-<<<<<<< HEAD
-                        let vir = expr_to_vir(bctx, f.expr)?;
-=======
-                        // TODO: is there a compiler function to do this instead?
-                        let fielddef = variant.fields.iter().find(|x| x.ident == f.ident).expect(
-                            format!("cannot find field {:?} in struct {:?}", f.ident, path)
-                                .as_str(),
-                        );
-                        let field_typ = mid_ty_to_vir(tcx, tcx.type_of(fielddef.did));
-                        let f_expr_typ = typ_of_node(bctx, &f.expr.hir_id);
-                        let mut vir = expr_to_vir(bctx, f.expr, modifier)?;
-                        // TODO: deduplicate with Call?
-                        match (&*field_typ, &*f_expr_typ) {
-                            (TypX::TypParam(_), TypX::TypParam(_)) => {} // already boxed
-                            (TypX::TypParam(_), _) => {
-                                vir = SpannedTyped::new(
-                                    &vir.span,
-                                    &Arc::new(TypX::Boxed(f_expr_typ.clone())),
-                                    ExprX::UnaryOpr(UnaryOpr::Box(f_expr_typ.clone()), vir.clone()),
-                                );
-                            }
-                            _ => {}
-                        }
->>>>>>> 00c9610f
+                        let vir = expr_to_vir(bctx, f.expr, modifier)?;
                         Ok(ident_binder(&str_ident(&f.ident.as_str()), &vir))
                     })
                     .collect::<Result<Vec<_>, _>>()?,
@@ -1582,17 +1443,12 @@
                     Arc::new(BinderX { name: Arc::new(pat_to_var(x.pat)), a: ty_to_vir(tcx, t) })
                 })
                 .collect();
-<<<<<<< HEAD
-            let body = expr_to_vir(bctx, &body.value)?;
+            let body = expr_to_vir(bctx, &body.value, modifier)?;
             // Rust seems to report the type (A, B) -> C as ((A, B)) -> C,
             // so recompute the type ourselves:
             let typs = params.iter().map(|b| b.a.clone()).collect();
             let typ = Arc::new(TypX::Lambda(Arc::new(typs), body.typ.clone()));
             Ok(spanned_typed_new(expr.span, &typ, ExprX::Closure(Arc::new(params), body)))
-=======
-            let body = expr_to_vir(bctx, &body.value, modifier)?;
-            Ok(mk_expr(ExprX::Closure(Arc::new(params), body)))
->>>>>>> 00c9610f
         }
         ExprKind::Index(tgt_expr, idx_expr) => {
             let tgt_vir = expr_to_vir(bctx, tgt_expr, modifier)?;
